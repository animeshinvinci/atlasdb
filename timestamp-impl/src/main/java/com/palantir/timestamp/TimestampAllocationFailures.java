/**
 * Copyright 2016 Palantir Technologies
 *
 * Licensed under the BSD-3 License (the "License");
 * you may not use this file except in compliance with the License.
 * You may obtain a copy of the License at
 *
 * http://opensource.org/licenses/BSD-3-Clause
 *
 * Unless required by applicable law or agreed to in writing, software
 * distributed under the License is distributed on an "AS IS" BASIS,
 * WITHOUT WARRANTIES OR CONDITIONS OF ANY KIND, either express or implied.
 * See the License for the specific language governing permissions and
 * limitations under the License.
 */
package com.palantir.timestamp;

import javax.annotation.concurrent.ThreadSafe;

import org.slf4j.Logger;
import org.slf4j.LoggerFactory;

import com.google.common.annotations.VisibleForTesting;
import com.palantir.common.remoting.ServiceNotAvailableException;

import sun.misc.Contended;

@ThreadSafe
public class TimestampAllocationFailures {

    private static final String MULTIPLE_RUNNING_TIMESTAMP_SERVICES_MESSAGE =
            "This server is no longer usable as there appears to be another timestamp server running.";

    private final Logger log;

    private volatile Throwable previousAllocationFailure;
<<<<<<< HEAD
    @Contended
=======
>>>>>>> eeeacfbc
    private volatile boolean encounteredMultipleRunningTimestamps = false;

    @VisibleForTesting
    TimestampAllocationFailures(Logger log) {
        this.log = log;
    }

    public TimestampAllocationFailures() {
        this(LoggerFactory.getLogger(TimestampAllocationFailures.class));
    }

    public RuntimeException responseTo(Throwable newFailure) {
        synchronized (this) {
            logNewFailure(newFailure);
            previousAllocationFailure = newFailure;
        }

        if (newFailure instanceof MultipleRunningTimestampServiceError) {
            encounteredMultipleRunningTimestamps = true;
            return wrapMultipleRunningTimestampServiceError(newFailure);
        }

        return new RuntimeException("Could not allocate more timestamps", newFailure);
    }

    public void verifyWeShouldIssueMoreTimestamps() {
        // perform only single volatile load on hot path
        if (encounteredMultipleRunningTimestamps) {
            throw wrapMultipleRunningTimestampServiceError(this.previousAllocationFailure);
        }
    }

    private void logNewFailure(Throwable newFailure) {
        if (isSameAsPreviousFailure(newFailure)) {
            log.info("We encountered an error while trying to allocate more timestamps. "
                    + "This is a repeat of the previous failure", newFailure);
        } else {
            log.error("We encountered an error while trying to allocate more timestamps. "
                    + "If this failure repeats it will be logged at the INFO level", newFailure);
        }
    }

    private boolean isSameAsPreviousFailure(Throwable newFailure) {
        // perform only single volatile load on hot path
        Throwable failure = this.previousAllocationFailure;
        return failure != null && failure.getClass().equals(newFailure.getClass());
    }

    private static ServiceNotAvailableException wrapMultipleRunningTimestampServiceError(Throwable newFailure) {
        return new ServiceNotAvailableException(MULTIPLE_RUNNING_TIMESTAMP_SERVICES_MESSAGE, newFailure);
    }
}<|MERGE_RESOLUTION|>--- conflicted
+++ resolved
@@ -34,11 +34,7 @@
     private final Logger log;
 
     private volatile Throwable previousAllocationFailure;
-<<<<<<< HEAD
-    @Contended
-=======
->>>>>>> eeeacfbc
-    private volatile boolean encounteredMultipleRunningTimestamps = false;
+    @Contended private volatile boolean encounteredMultipleRunningTimestamps = false;
 
     @VisibleForTesting
     TimestampAllocationFailures(Logger log) {
