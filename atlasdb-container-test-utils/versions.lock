{
    "compileClasspath": {
        "cglib:cglib-nodep": {
            "locked": "3.1",
            "transitive": [
                "com.jayway.awaitility:awaitility"
            ]
        },
        "com.carrotsearch:hppc": {
            "locked": "0.5.4",
            "transitive": [
                "com.palantir.atlasdb:atlasdb-cassandra"
            ]
        },
        "com.datastax.cassandra:cassandra-driver-core": {
            "locked": "2.2.0-rc3",
            "transitive": [
                "com.palantir.atlasdb:atlasdb-cassandra"
            ]
        },
        "com.fasterxml.jackson.core:jackson-annotations": {
            "locked": "2.6.7",
            "transitive": [
                "com.fasterxml.jackson.core:jackson-databind",
                "com.palantir.atlasdb:atlasdb-api",
                "com.palantir.atlasdb:atlasdb-commons",
                "com.palantir.atlasdb:timestamp-api",
                "com.palantir.atlasdb:timestamp-client"
            ]
        },
        "com.fasterxml.jackson.core:jackson-core": {
            "locked": "2.6.7",
            "transitive": [
                "com.fasterxml.jackson.core:jackson-databind",
                "com.fasterxml.jackson.dataformat:jackson-dataformat-cbor",
                "com.fasterxml.jackson.datatype:jackson-datatype-guava",
                "com.fasterxml.jackson.datatype:jackson-datatype-jdk8",
                "com.fasterxml.jackson.datatype:jackson-datatype-jsr310",
                "com.fasterxml.jackson.module:jackson-module-afterburner",
                "com.palantir.atlasdb:atlasdb-client"
            ]
        },
        "com.fasterxml.jackson.core:jackson-databind": {
            "locked": "2.6.7",
            "transitive": [
                "com.fasterxml.jackson.datatype:jackson-datatype-guava",
                "com.fasterxml.jackson.datatype:jackson-datatype-jdk8",
                "com.fasterxml.jackson.datatype:jackson-datatype-jsr310",
                "com.fasterxml.jackson.module:jackson-module-afterburner",
                "com.netflix.feign:feign-jackson",
                "com.palantir.atlasdb:atlasdb-api",
                "com.palantir.atlasdb:atlasdb-client",
                "com.palantir.atlasdb:qos-service-api",
                "com.palantir.atlasdb:timestamp-client",
                "com.palantir.remoting-api:errors",
                "com.palantir.remoting-api:ssl-config",
                "com.palantir.remoting-api:tracing",
                "com.palantir.remoting3:jackson-support",
                "com.palantir.remoting3:keystores",
                "com.palantir.remoting3:tracing",
                "com.palantir.tokens:auth-tokens"
            ]
        },
        "com.fasterxml.jackson.dataformat:jackson-dataformat-cbor": {
            "locked": "2.6.7",
            "transitive": [
                "com.palantir.remoting3:jackson-support"
            ]
        },
        "com.fasterxml.jackson.datatype:jackson-datatype-guava": {
            "locked": "2.6.7",
            "transitive": [
                "com.palantir.atlasdb:atlasdb-client",
                "com.palantir.remoting3:jackson-support",
                "com.palantir.remoting3:tracing"
            ]
        },
        "com.fasterxml.jackson.datatype:jackson-datatype-jdk8": {
            "locked": "2.6.7",
            "transitive": [
                "com.palantir.remoting3:jackson-support",
                "com.palantir.remoting3:tracing",
                "com.palantir.tokens:auth-tokens"
            ]
        },
        "com.fasterxml.jackson.datatype:jackson-datatype-jsr310": {
            "locked": "2.6.7",
            "transitive": [
                "com.palantir.remoting3:jackson-support"
            ]
        },
        "com.fasterxml.jackson.module:jackson-module-afterburner": {
            "locked": "2.6.7",
            "transitive": [
                "com.palantir.remoting3:jackson-support",
                "com.palantir.remoting3:tracing"
            ]
        },
        "com.github.almondtools:conmatch": {
            "locked": "0.1.5",
            "transitive": [
                "net.amygdalum:xrayinterface"
            ]
        },
        "com.github.rholder:snowball-stemmer": {
            "locked": "1.3.0.581.1",
            "transitive": [
                "com.palantir.atlasdb:atlasdb-cassandra"
            ]
        },
        "com.github.zafarkhaja:java-semver": {
            "locked": "0.9.0",
            "transitive": [
                "com.palantir.docker.compose:docker-compose-rule-core"
            ]
        },
        "com.google.code.findbugs:annotations": {
            "locked": "2.0.3",
            "transitive": [
                "com.palantir.atlasdb:atlasdb-api",
                "com.palantir.atlasdb:atlasdb-cassandra",
                "com.palantir.atlasdb:atlasdb-client",
                "com.palantir.atlasdb:atlasdb-client-protobufs",
                "com.palantir.atlasdb:atlasdb-commons",
                "com.palantir.atlasdb:atlasdb-processors",
                "com.palantir.atlasdb:commons-annotations",
                "com.palantir.atlasdb:commons-api",
                "com.palantir.atlasdb:commons-executors",
                "com.palantir.atlasdb:qos-service-api",
                "com.palantir.atlasdb:timestamp-api",
                "com.palantir.atlasdb:timestamp-client",
                "com.palantir.atlasdb:timestamp-impl",
                "com.palantir.tritium:tritium-api",
                "com.palantir.tritium:tritium-core",
                "com.palantir.tritium:tritium-lib",
                "com.palantir.tritium:tritium-metrics",
                "com.palantir.tritium:tritium-slf4j",
                "com.palantir.tritium:tritium-tracing"
            ]
        },
        "com.google.code.findbugs:jsr305": {
            "locked": "3.0.1",
            "transitive": [
<<<<<<< HEAD
                "com.palantir.atlasdb:atlasdb-commons",
                "com.palantir.remoting-api:errors",
                "com.palantir.remoting3:jaxrs-clients",
                "com.palantir.remoting3:refresh-utils"
=======
                "com.palantir.atlasdb:atlasdb-commons"
>>>>>>> f236d3b8
            ]
        },
        "com.google.guava:guava": {
            "locked": "18.0",
            "transitive": [
                "com.datastax.cassandra:cassandra-driver-core",
                "com.fasterxml.jackson.datatype:jackson-datatype-guava",
                "com.palantir.atlasdb:atlasdb-cassandra",
                "com.palantir.atlasdb:atlasdb-commons",
                "com.palantir.atlasdb:atlasdb-processors",
                "com.palantir.docker.compose:docker-compose-rule-core",
                "com.palantir.remoting3:error-handling",
                "com.palantir.remoting3:jaxrs-clients",
                "com.palantir.remoting3:keystores",
                "com.palantir.remoting3:okhttp-clients",
                "com.palantir.remoting3:refresh-utils",
                "com.palantir.remoting3:tracing",
                "com.palantir.tritium:tritium-core",
                "com.palantir.tritium:tritium-lib",
                "com.palantir.tritium:tritium-metrics"
            ]
        },
        "com.google.protobuf:protobuf-java": {
            "locked": "2.6.0",
            "transitive": [
                "com.palantir.atlasdb:atlasdb-client",
                "com.palantir.atlasdb:atlasdb-client-protobufs"
            ]
        },
        "com.googlecode.concurrent-trees:concurrent-trees": {
            "locked": "2.4.0",
            "transitive": [
                "org.apache.cassandra:cassandra-thrift"
            ]
        },
        "com.googlecode.json-simple:json-simple": {
            "locked": "1.1.1",
            "transitive": [
                "com.palantir.atlasdb:atlasdb-client"
            ]
        },
        "com.googlecode.protobuf-java-format:protobuf-java-format": {
            "locked": "1.2",
            "transitive": [
                "com.palantir.atlasdb:atlasdb-client"
            ]
        },
        "com.jayway.awaitility:awaitility": {
            "locked": "1.6.5",
            "transitive": [
                "com.palantir.docker.compose:docker-compose-rule-core"
            ]
        },
        "com.netflix.feign:feign-core": {
            "locked": "8.17.0",
            "transitive": [
                "com.netflix.feign:feign-jackson",
                "com.netflix.feign:feign-jaxrs",
                "com.netflix.feign:feign-okhttp",
                "com.netflix.feign:feign-slf4j"
            ]
        },
        "com.netflix.feign:feign-jackson": {
            "locked": "8.17.0",
            "transitive": [
                "com.palantir.remoting3:jaxrs-clients"
            ]
        },
        "com.netflix.feign:feign-jaxrs": {
            "locked": "8.17.0",
            "transitive": [
                "com.palantir.remoting3:jaxrs-clients"
            ]
        },
        "com.netflix.feign:feign-okhttp": {
            "locked": "8.17.0",
            "transitive": [
                "com.palantir.remoting3:jaxrs-clients"
            ]
        },
        "com.netflix.feign:feign-slf4j": {
            "locked": "8.17.0",
            "transitive": [
                "com.palantir.remoting3:jaxrs-clients"
            ]
        },
        "com.palantir.atlasdb:atlasdb-api": {
            "project": true,
            "transitive": [
                "com.palantir.atlasdb:atlasdb-cassandra",
                "com.palantir.atlasdb:atlasdb-client"
            ]
        },
        "com.palantir.atlasdb:atlasdb-cassandra": {
            "project": true
        },
        "com.palantir.atlasdb:atlasdb-client": {
            "project": true,
            "transitive": [
                "com.palantir.atlasdb:atlasdb-cassandra",
                "com.palantir.atlasdb:timestamp-impl"
            ]
        },
        "com.palantir.atlasdb:atlasdb-client-protobufs": {
            "project": true,
            "transitive": [
                "com.palantir.atlasdb:atlasdb-client"
            ]
        },
        "com.palantir.atlasdb:atlasdb-commons": {
            "project": true,
            "transitive": [
                "com.palantir.atlasdb:atlasdb-api",
                "com.palantir.atlasdb:atlasdb-client",
                "com.palantir.atlasdb:commons-api",
                "com.palantir.atlasdb:timestamp-client",
                "com.palantir.atlasdb:timestamp-impl"
            ]
        },
        "com.palantir.atlasdb:atlasdb-processors": {
            "project": true,
            "transitive": [
                "com.palantir.atlasdb:atlasdb-cassandra"
            ]
        },
        "com.palantir.atlasdb:commons-annotations": {
            "project": true,
            "transitive": [
                "com.palantir.atlasdb:commons-api"
            ]
        },
        "com.palantir.atlasdb:commons-api": {
            "project": true,
            "transitive": [
                "com.palantir.atlasdb:atlasdb-cassandra"
            ]
        },
        "com.palantir.atlasdb:commons-executors": {
            "project": true,
            "transitive": [
                "com.palantir.atlasdb:atlasdb-commons"
            ]
        },
        "com.palantir.atlasdb:qos-service-api": {
            "project": true,
            "transitive": [
                "com.palantir.atlasdb:atlasdb-api",
                "com.palantir.atlasdb:atlasdb-client"
            ]
        },
        "com.palantir.atlasdb:timestamp-api": {
            "project": true,
            "transitive": [
                "com.palantir.atlasdb:atlasdb-api",
                "com.palantir.atlasdb:timestamp-client",
                "com.palantir.atlasdb:timestamp-impl"
            ]
        },
        "com.palantir.atlasdb:timestamp-client": {
            "project": true,
            "transitive": [
                "com.palantir.atlasdb:timestamp-impl"
            ]
        },
        "com.palantir.atlasdb:timestamp-impl": {
            "project": true,
            "transitive": [
                "com.palantir.atlasdb:atlasdb-cassandra"
            ]
        },
        "com.palantir.docker.compose:docker-compose-rule-core": {
            "locked": "0.31.0",
            "transitive": [
                "com.palantir.docker.compose:docker-compose-rule-junit4"
            ]
        },
        "com.palantir.docker.compose:docker-compose-rule-junit4": {
            "locked": "0.31.0",
            "transitive": [
                "com.palantir.docker.proxy:docker-proxy-rule"
            ]
        },
        "com.palantir.docker.proxy:docker-proxy-rule": {
            "locked": "0.3.0"
        },
        "com.palantir.patches.sourceforge:trove3": {
            "locked": "3.0.3-p5",
            "transitive": [
                "com.palantir.atlasdb:atlasdb-cassandra"
            ]
        },
        "com.palantir.remoting-api:errors": {
            "locked": "1.4.0",
            "transitive": [
                "com.palantir.remoting3:error-handling"
            ]
        },
        "com.palantir.remoting-api:service-config": {
            "locked": "1.4.0",
            "transitive": [
                "com.palantir.remoting3:http-clients"
            ]
        },
        "com.palantir.remoting-api:ssl-config": {
            "locked": "1.4.0",
            "transitive": [
                "com.palantir.atlasdb:atlasdb-api",
                "com.palantir.atlasdb:atlasdb-cassandra",
                "com.palantir.remoting-api:service-config",
                "com.palantir.remoting3:keystores"
            ]
        },
        "com.palantir.remoting-api:tracing": {
            "locked": "1.4.0",
            "transitive": [
                "com.palantir.remoting3:tracing"
            ]
        },
        "com.palantir.remoting3:error-handling": {
            "locked": "3.5.1",
            "transitive": [
                "com.palantir.remoting3:jaxrs-clients",
                "com.palantir.remoting3:okhttp-clients"
            ]
        },
        "com.palantir.remoting3:http-clients": {
            "locked": "3.5.1",
            "transitive": [
                "com.palantir.remoting3:jaxrs-clients",
                "com.palantir.remoting3:okhttp-clients"
            ]
        },
        "com.palantir.remoting3:jackson-support": {
            "locked": "3.5.1",
            "transitive": [
                "com.palantir.remoting3:error-handling",
                "com.palantir.remoting3:jaxrs-clients",
                "com.palantir.remoting3:tracing"
            ]
        },
        "com.palantir.remoting3:jaxrs-clients": {
            "locked": "3.5.1",
            "transitive": [
<<<<<<< HEAD
                "com.palantir.atlasdb:atlasdb-api",
=======
>>>>>>> f236d3b8
                "com.palantir.atlasdb:qos-service-api"
            ]
        },
        "com.palantir.remoting3:keystores": {
            "locked": "3.5.1",
            "transitive": [
                "com.palantir.atlasdb:atlasdb-cassandra",
                "com.palantir.remoting3:http-clients",
                "com.palantir.remoting3:jaxrs-clients"
            ]
        },
        "com.palantir.remoting3:okhttp-clients": {
            "locked": "3.5.1",
            "transitive": [
                "com.palantir.remoting3:jaxrs-clients"
            ]
        },
        "com.palantir.remoting3:refresh-utils": {
            "locked": "3.5.1",
            "transitive": [
                "com.palantir.remoting3:jaxrs-clients"
            ]
        },
        "com.palantir.remoting3:tracing": {
            "locked": "3.5.1",
            "transitive": [
                "com.palantir.atlasdb:atlasdb-cassandra",
                "com.palantir.atlasdb:atlasdb-client",
                "com.palantir.remoting3:tracing-okhttp3"
            ]
        },
        "com.palantir.remoting3:tracing-okhttp3": {
            "locked": "3.5.1",
            "transitive": [
                "com.palantir.remoting3:jaxrs-clients",
                "com.palantir.remoting3:okhttp-clients"
            ]
        },
        "com.palantir.safe-logging:safe-logging": {
            "locked": "0.1.3",
            "transitive": [
                "com.palantir.atlasdb:atlasdb-cassandra",
                "com.palantir.atlasdb:atlasdb-client",
                "com.palantir.atlasdb:atlasdb-commons",
                "com.palantir.atlasdb:qos-service-api",
                "com.palantir.atlasdb:timestamp-api",
                "com.palantir.atlasdb:timestamp-impl",
                "com.palantir.remoting-api:errors",
                "com.palantir.remoting3:tracing",
                "com.palantir.tritium:tritium-core",
                "com.palantir.tritium:tritium-lib",
                "com.palantir.tritium:tritium-metrics",
                "com.palantir.tritium:tritium-registry",
                "com.palantir.tritium:tritium-slf4j",
                "com.palantir.tritium:tritium-tracing"
            ]
        },
        "com.palantir.tokens:auth-tokens": {
            "locked": "3.0.0",
            "transitive": [
                "com.palantir.remoting-api:service-config"
            ]
        },
        "com.palantir.tritium:tritium-api": {
<<<<<<< HEAD
            "locked": "0.8.4",
=======
            "locked": "0.9.0",
>>>>>>> f236d3b8
            "transitive": [
                "com.palantir.tritium:tritium-core",
                "com.palantir.tritium:tritium-lib",
                "com.palantir.tritium:tritium-metrics",
                "com.palantir.tritium:tritium-slf4j",
                "com.palantir.tritium:tritium-tracing"
            ]
        },
        "com.palantir.tritium:tritium-core": {
<<<<<<< HEAD
            "locked": "0.8.4",
=======
            "locked": "0.9.0",
>>>>>>> f236d3b8
            "transitive": [
                "com.palantir.tritium:tritium-lib",
                "com.palantir.tritium:tritium-metrics",
                "com.palantir.tritium:tritium-slf4j",
                "com.palantir.tritium:tritium-tracing"
            ]
        },
        "com.palantir.tritium:tritium-lib": {
<<<<<<< HEAD
            "locked": "0.8.4",
=======
            "locked": "0.9.0",
>>>>>>> f236d3b8
            "transitive": [
                "com.palantir.atlasdb:atlasdb-client"
            ]
        },
        "com.palantir.tritium:tritium-metrics": {
<<<<<<< HEAD
            "locked": "0.8.4",
=======
            "locked": "0.9.0",
>>>>>>> f236d3b8
            "transitive": [
                "com.palantir.atlasdb:atlasdb-client",
                "com.palantir.tritium:tritium-lib"
            ]
        },
        "com.palantir.tritium:tritium-proxy": {
<<<<<<< HEAD
            "locked": "0.8.4",
=======
            "locked": "0.9.0",
>>>>>>> f236d3b8
            "transitive": [
                "com.palantir.tritium:tritium-lib"
            ]
        },
        "com.palantir.tritium:tritium-registry": {
<<<<<<< HEAD
            "locked": "0.8.4",
=======
            "locked": "0.9.0",
>>>>>>> f236d3b8
            "transitive": [
                "com.palantir.atlasdb:atlasdb-client"
            ]
        },
        "com.palantir.tritium:tritium-slf4j": {
<<<<<<< HEAD
            "locked": "0.8.4",
=======
            "locked": "0.9.0",
>>>>>>> f236d3b8
            "transitive": [
                "com.palantir.tritium:tritium-lib"
            ]
        },
        "com.palantir.tritium:tritium-tracing": {
<<<<<<< HEAD
            "locked": "0.8.4",
=======
            "locked": "0.9.0",
>>>>>>> f236d3b8
            "transitive": [
                "com.palantir.tritium:tritium-lib"
            ]
        },
        "com.squareup.okhttp3:logging-interceptor": {
            "locked": "3.8.1",
            "transitive": [
                "com.palantir.remoting3:okhttp-clients"
            ]
        },
<<<<<<< HEAD
        "com.squareup.okhttp3:okhttp": {
            "locked": "3.8.1",
            "transitive": [
                "com.netflix.feign:feign-okhttp",
                "com.palantir.remoting3:okhttp-clients",
                "com.palantir.remoting3:tracing-okhttp3",
                "com.squareup.okhttp3:logging-interceptor"
            ]
        },
        "com.squareup.okio:okio": {
            "locked": "1.13.0",
            "transitive": [
                "com.squareup.okhttp3:okhttp"
            ]
        },
=======
>>>>>>> f236d3b8
        "com.squareup:javapoet": {
            "locked": "1.9.0",
            "transitive": [
                "com.palantir.atlasdb:atlasdb-client",
                "com.palantir.atlasdb:atlasdb-processors"
            ]
        },
        "commons-codec:commons-codec": {
            "locked": "1.10",
            "transitive": [
                "org.apache.httpcomponents:httpclient"
            ]
        },
        "commons-io:commons-io": {
            "locked": "2.1",
            "transitive": [
                "com.palantir.docker.compose:docker-compose-rule-core"
            ]
        },
        "commons-lang:commons-lang": {
            "locked": "2.6",
            "transitive": [
                "com.palantir.atlasdb:atlasdb-client"
            ]
        },
        "de.jflex:jflex": {
            "locked": "1.6.0",
            "transitive": [
                "com.palantir.atlasdb:atlasdb-cassandra"
            ]
        },
        "io.dropwizard.metrics:metrics-core": {
            "locked": "3.2.3",
            "transitive": [
                "com.palantir.atlasdb:atlasdb-commons",
                "com.palantir.remoting3:okhttp-clients"
            ]
        },
        "io.netty:netty-buffer": {
            "locked": "4.0.27.Final",
            "transitive": [
                "io.netty:netty-handler",
                "io.netty:netty-transport"
            ]
        },
        "io.netty:netty-codec": {
            "locked": "4.0.27.Final",
            "transitive": [
                "io.netty:netty-handler"
            ]
        },
        "io.netty:netty-common": {
            "locked": "4.0.27.Final",
            "transitive": [
                "io.netty:netty-buffer"
            ]
        },
        "io.netty:netty-handler": {
            "locked": "4.0.27.Final",
            "transitive": [
                "com.datastax.cassandra:cassandra-driver-core"
            ]
        },
        "io.netty:netty-transport": {
            "locked": "4.0.27.Final",
            "transitive": [
                "io.netty:netty-codec",
                "io.netty:netty-handler"
            ]
        },
        "javax.validation:validation-api": {
            "locked": "1.1.0.Final",
            "transitive": [
                "com.palantir.atlasdb:atlasdb-api"
            ]
        },
        "javax.ws.rs:javax.ws.rs-api": {
            "locked": "2.0.1",
            "transitive": [
                "com.palantir.atlasdb:atlasdb-api",
                "com.palantir.atlasdb:atlasdb-commons",
                "com.palantir.atlasdb:qos-service-api",
                "com.palantir.atlasdb:timestamp-api",
                "com.palantir.remoting-api:errors",
                "com.palantir.remoting3:error-handling",
                "com.palantir.remoting3:jaxrs-clients"
            ]
        },
        "joda-time:joda-time": {
            "locked": "2.7",
            "transitive": [
                "com.palantir.docker.compose:docker-compose-rule-core"
            ]
        },
        "junit:junit": {
            "locked": "4.12",
            "transitive": [
                "com.github.almondtools:conmatch",
                "com.palantir.docker.compose:docker-compose-rule-junit4",
                "com.palantir.docker.proxy:docker-proxy-rule"
            ]
        },
        "net.amygdalum:xrayinterface": {
            "locked": "0.3.0",
            "transitive": [
                "com.palantir.docker.proxy:docker-proxy-rule"
            ]
        },
        "net.jpountz.lz4:lz4": {
            "locked": "1.3.0",
            "transitive": [
                "com.palantir.atlasdb:atlasdb-commons"
            ]
        },
        "one.util:streamex": {
            "locked": "0.6.3",
            "transitive": [
                "com.palantir.docker.proxy:docker-proxy-rule"
            ]
        },
        "org.apache.cassandra:cassandra-thrift": {
            "locked": "3.10",
            "transitive": [
                "com.palantir.atlasdb:atlasdb-cassandra"
            ]
        },
        "org.apache.commons:commons-lang3": {
            "locked": "3.1",
            "transitive": [
                "com.palantir.atlasdb:atlasdb-api",
                "com.palantir.docker.compose:docker-compose-rule-core",
                "org.apache.cassandra:cassandra-thrift"
            ]
        },
        "org.apache.commons:commons-math3": {
            "locked": "3.2",
            "transitive": [
                "com.palantir.atlasdb:atlasdb-commons"
            ]
        },
        "org.apache.commons:commons-pool2": {
            "locked": "2.4.2",
            "transitive": [
                "com.palantir.atlasdb:atlasdb-cassandra"
            ]
        },
        "org.apache.httpcomponents:httpclient": {
            "locked": "4.2.5",
            "transitive": [
                "org.apache.thrift:libthrift"
            ]
        },
        "org.apache.httpcomponents:httpcore": {
            "locked": "4.2.4",
            "transitive": [
                "org.apache.httpcomponents:httpclient",
                "org.apache.thrift:libthrift"
            ]
        },
        "org.apache.thrift:libthrift": {
            "locked": "0.9.2",
            "transitive": [
                "org.apache.cassandra:cassandra-thrift"
            ]
        },
        "org.awaitility:awaitility": {
            "locked": "3.0.0"
        },
        "org.hamcrest:hamcrest-core": {
            "locked": "1.3",
            "transitive": [
                "com.jayway.awaitility:awaitility",
                "junit:junit",
                "org.awaitility:awaitility",
                "org.hamcrest:hamcrest-library"
            ]
        },
        "org.hamcrest:hamcrest-library": {
            "locked": "1.3",
            "transitive": [
                "com.github.almondtools:conmatch",
                "com.jayway.awaitility:awaitility",
                "org.awaitility:awaitility"
            ]
        },
        "org.hdrhistogram:HdrHistogram": {
            "locked": "2.1.10",
            "transitive": [
                "com.palantir.atlasdb:atlasdb-client"
            ]
        },
        "org.jboss.marshalling:jboss-marshalling": {
            "locked": "1.4.11.Final",
            "transitive": [
                "com.palantir.atlasdb:atlasdb-cassandra"
            ]
        },
        "org.jvnet:animal-sniffer-annotation": {
            "locked": "1.0",
            "transitive": [
                "com.netflix.feign:feign-core"
            ]
        },
        "org.mpierce.metrics.reservoir:hdrhistogram-metrics-reservoir": {
            "locked": "1.1.2",
            "transitive": [
                "com.palantir.tritium:tritium-metrics"
            ]
        },
        "org.objenesis:objenesis": {
            "locked": "2.2",
            "transitive": [
                "com.jayway.awaitility:awaitility",
                "org.awaitility:awaitility"
            ]
        },
        "org.slf4j:jcl-over-slf4j": {
            "locked": "1.7.5",
            "transitive": [
                "org.apache.cassandra:cassandra-thrift"
            ]
        },
        "org.slf4j:log4j-over-slf4j": {
            "locked": "1.7.5",
            "transitive": [
                "org.apache.cassandra:cassandra-thrift"
            ]
        },
        "org.slf4j:slf4j-api": {
            "locked": "1.7.5",
            "transitive": [
                "com.netflix.feign:feign-slf4j",
                "com.palantir.atlasdb:atlasdb-commons",
                "com.palantir.docker.compose:docker-compose-rule-core",
                "com.palantir.remoting3:error-handling",
                "com.palantir.remoting3:jaxrs-clients",
                "com.palantir.remoting3:okhttp-clients",
                "com.palantir.remoting3:tracing",
                "com.palantir.tokens:auth-tokens",
                "com.palantir.tritium:tritium-core",
                "com.palantir.tritium:tritium-lib",
                "com.palantir.tritium:tritium-metrics",
                "com.palantir.tritium:tritium-slf4j",
                "com.palantir.tritium:tritium-tracing",
                "io.dropwizard.metrics:metrics-core",
                "org.apache.cassandra:cassandra-thrift",
                "org.apache.thrift:libthrift",
                "org.slf4j:jcl-over-slf4j",
                "org.slf4j:log4j-over-slf4j"
            ]
        },
        "org.xerial.snappy:snappy-java": {
            "locked": "1.1.1.7",
            "transitive": [
                "com.palantir.atlasdb:atlasdb-client"
            ]
        }
    },
    "runtime": {
        "cglib:cglib-nodep": {
            "locked": "3.1",
            "transitive": [
                "com.jayway.awaitility:awaitility"
            ]
        },
        "com.carrotsearch:hppc": {
            "locked": "0.5.4",
            "transitive": [
                "com.palantir.atlasdb:atlasdb-cassandra"
            ]
        },
        "com.datastax.cassandra:cassandra-driver-core": {
            "locked": "2.2.0-rc3",
            "transitive": [
                "com.palantir.atlasdb:atlasdb-cassandra"
            ]
        },
        "com.fasterxml.jackson.core:jackson-annotations": {
            "locked": "2.6.7",
            "transitive": [
                "com.fasterxml.jackson.core:jackson-databind",
                "com.palantir.atlasdb:atlasdb-api",
                "com.palantir.atlasdb:atlasdb-commons",
                "com.palantir.atlasdb:timestamp-api",
                "com.palantir.atlasdb:timestamp-client"
            ]
        },
        "com.fasterxml.jackson.core:jackson-core": {
            "locked": "2.6.7",
            "transitive": [
                "com.fasterxml.jackson.core:jackson-databind",
                "com.fasterxml.jackson.dataformat:jackson-dataformat-cbor",
                "com.fasterxml.jackson.datatype:jackson-datatype-guava",
                "com.fasterxml.jackson.datatype:jackson-datatype-jdk8",
                "com.fasterxml.jackson.datatype:jackson-datatype-jsr310",
                "com.fasterxml.jackson.module:jackson-module-afterburner",
                "com.palantir.atlasdb:atlasdb-client"
            ]
        },
        "com.fasterxml.jackson.core:jackson-databind": {
            "locked": "2.6.7",
            "transitive": [
                "com.fasterxml.jackson.datatype:jackson-datatype-guava",
                "com.fasterxml.jackson.datatype:jackson-datatype-jdk8",
                "com.fasterxml.jackson.datatype:jackson-datatype-jsr310",
                "com.fasterxml.jackson.module:jackson-module-afterburner",
                "com.netflix.feign:feign-jackson",
                "com.palantir.atlasdb:atlasdb-api",
                "com.palantir.atlasdb:atlasdb-client",
                "com.palantir.atlasdb:qos-service-api",
                "com.palantir.atlasdb:timestamp-client",
                "com.palantir.remoting-api:errors",
                "com.palantir.remoting-api:ssl-config",
                "com.palantir.remoting-api:tracing",
                "com.palantir.remoting3:jackson-support",
                "com.palantir.remoting3:keystores",
                "com.palantir.remoting3:tracing",
                "com.palantir.tokens:auth-tokens"
            ]
        },
        "com.fasterxml.jackson.dataformat:jackson-dataformat-cbor": {
            "locked": "2.6.7",
            "transitive": [
                "com.palantir.remoting3:jackson-support"
            ]
        },
        "com.fasterxml.jackson.datatype:jackson-datatype-guava": {
            "locked": "2.6.7",
            "transitive": [
                "com.palantir.atlasdb:atlasdb-client",
                "com.palantir.remoting3:jackson-support",
                "com.palantir.remoting3:tracing"
            ]
        },
        "com.fasterxml.jackson.datatype:jackson-datatype-jdk8": {
            "locked": "2.6.7",
            "transitive": [
                "com.palantir.remoting3:jackson-support",
                "com.palantir.remoting3:tracing",
                "com.palantir.tokens:auth-tokens"
            ]
        },
        "com.fasterxml.jackson.datatype:jackson-datatype-jsr310": {
            "locked": "2.6.7",
            "transitive": [
                "com.palantir.remoting3:jackson-support"
            ]
        },
        "com.fasterxml.jackson.module:jackson-module-afterburner": {
            "locked": "2.6.7",
            "transitive": [
                "com.palantir.remoting3:jackson-support",
                "com.palantir.remoting3:tracing"
            ]
        },
        "com.github.almondtools:conmatch": {
            "locked": "0.1.5",
            "transitive": [
                "net.amygdalum:xrayinterface"
            ]
        },
        "com.github.rholder:snowball-stemmer": {
            "locked": "1.3.0.581.1",
            "transitive": [
                "com.palantir.atlasdb:atlasdb-cassandra"
            ]
        },
        "com.github.zafarkhaja:java-semver": {
            "locked": "0.9.0",
            "transitive": [
                "com.palantir.docker.compose:docker-compose-rule-core"
            ]
        },
        "com.google.code.findbugs:annotations": {
            "locked": "2.0.3",
            "transitive": [
                "com.palantir.atlasdb:atlasdb-api",
                "com.palantir.atlasdb:atlasdb-cassandra",
                "com.palantir.atlasdb:atlasdb-client",
                "com.palantir.atlasdb:atlasdb-client-protobufs",
                "com.palantir.atlasdb:atlasdb-commons",
                "com.palantir.atlasdb:atlasdb-processors",
                "com.palantir.atlasdb:commons-annotations",
                "com.palantir.atlasdb:commons-api",
                "com.palantir.atlasdb:commons-executors",
                "com.palantir.atlasdb:qos-service-api",
                "com.palantir.atlasdb:timestamp-api",
                "com.palantir.atlasdb:timestamp-client",
                "com.palantir.atlasdb:timestamp-impl",
                "com.palantir.tritium:tritium-api",
                "com.palantir.tritium:tritium-core",
                "com.palantir.tritium:tritium-lib",
                "com.palantir.tritium:tritium-metrics",
                "com.palantir.tritium:tritium-slf4j",
                "com.palantir.tritium:tritium-tracing"
            ]
        },
        "com.google.code.findbugs:jsr305": {
            "locked": "3.0.1",
            "transitive": [
<<<<<<< HEAD
                "com.palantir.atlasdb:atlasdb-commons",
                "com.palantir.remoting-api:errors",
                "com.palantir.remoting3:jaxrs-clients",
                "com.palantir.remoting3:refresh-utils"
=======
                "com.palantir.atlasdb:atlasdb-commons"
>>>>>>> f236d3b8
            ]
        },
        "com.google.guava:guava": {
            "locked": "18.0",
            "transitive": [
                "com.datastax.cassandra:cassandra-driver-core",
                "com.fasterxml.jackson.datatype:jackson-datatype-guava",
                "com.palantir.atlasdb:atlasdb-cassandra",
                "com.palantir.atlasdb:atlasdb-commons",
                "com.palantir.atlasdb:atlasdb-processors",
                "com.palantir.docker.compose:docker-compose-rule-core",
                "com.palantir.remoting3:error-handling",
                "com.palantir.remoting3:jaxrs-clients",
                "com.palantir.remoting3:keystores",
                "com.palantir.remoting3:okhttp-clients",
                "com.palantir.remoting3:refresh-utils",
                "com.palantir.remoting3:tracing",
                "com.palantir.tritium:tritium-core",
                "com.palantir.tritium:tritium-lib",
                "com.palantir.tritium:tritium-metrics"
            ]
        },
        "com.google.protobuf:protobuf-java": {
            "locked": "2.6.0",
            "transitive": [
                "com.palantir.atlasdb:atlasdb-client",
                "com.palantir.atlasdb:atlasdb-client-protobufs"
            ]
        },
        "com.googlecode.concurrent-trees:concurrent-trees": {
            "locked": "2.4.0",
            "transitive": [
                "org.apache.cassandra:cassandra-thrift"
            ]
        },
        "com.googlecode.json-simple:json-simple": {
            "locked": "1.1.1",
            "transitive": [
                "com.palantir.atlasdb:atlasdb-client"
            ]
        },
        "com.googlecode.protobuf-java-format:protobuf-java-format": {
            "locked": "1.2",
            "transitive": [
                "com.palantir.atlasdb:atlasdb-client"
            ]
        },
        "com.jayway.awaitility:awaitility": {
            "locked": "1.6.5",
            "transitive": [
                "com.palantir.docker.compose:docker-compose-rule-core"
            ]
        },
        "com.netflix.feign:feign-core": {
            "locked": "8.17.0",
            "transitive": [
                "com.netflix.feign:feign-jackson",
                "com.netflix.feign:feign-jaxrs",
                "com.netflix.feign:feign-okhttp",
                "com.netflix.feign:feign-slf4j"
            ]
        },
        "com.netflix.feign:feign-jackson": {
            "locked": "8.17.0",
            "transitive": [
                "com.palantir.remoting3:jaxrs-clients"
            ]
        },
        "com.netflix.feign:feign-jaxrs": {
            "locked": "8.17.0",
            "transitive": [
                "com.palantir.remoting3:jaxrs-clients"
            ]
        },
        "com.netflix.feign:feign-okhttp": {
            "locked": "8.17.0",
            "transitive": [
                "com.palantir.remoting3:jaxrs-clients"
            ]
        },
        "com.netflix.feign:feign-slf4j": {
            "locked": "8.17.0",
            "transitive": [
                "com.palantir.remoting3:jaxrs-clients"
            ]
        },
        "com.palantir.atlasdb:atlasdb-api": {
            "project": true,
            "transitive": [
                "com.palantir.atlasdb:atlasdb-cassandra",
                "com.palantir.atlasdb:atlasdb-client"
            ]
        },
        "com.palantir.atlasdb:atlasdb-cassandra": {
            "project": true
        },
        "com.palantir.atlasdb:atlasdb-client": {
            "project": true,
            "transitive": [
                "com.palantir.atlasdb:atlasdb-cassandra",
                "com.palantir.atlasdb:timestamp-impl"
            ]
        },
        "com.palantir.atlasdb:atlasdb-client-protobufs": {
            "project": true,
            "transitive": [
                "com.palantir.atlasdb:atlasdb-client"
            ]
        },
        "com.palantir.atlasdb:atlasdb-commons": {
            "project": true,
            "transitive": [
                "com.palantir.atlasdb:atlasdb-api",
                "com.palantir.atlasdb:atlasdb-client",
                "com.palantir.atlasdb:commons-api",
                "com.palantir.atlasdb:timestamp-client",
                "com.palantir.atlasdb:timestamp-impl"
            ]
        },
        "com.palantir.atlasdb:atlasdb-processors": {
            "project": true,
            "transitive": [
                "com.palantir.atlasdb:atlasdb-cassandra"
            ]
        },
        "com.palantir.atlasdb:commons-annotations": {
            "project": true,
            "transitive": [
                "com.palantir.atlasdb:commons-api"
            ]
        },
        "com.palantir.atlasdb:commons-api": {
            "project": true,
            "transitive": [
                "com.palantir.atlasdb:atlasdb-cassandra"
            ]
        },
        "com.palantir.atlasdb:commons-executors": {
            "project": true,
            "transitive": [
                "com.palantir.atlasdb:atlasdb-commons"
            ]
        },
        "com.palantir.atlasdb:qos-service-api": {
            "project": true,
            "transitive": [
                "com.palantir.atlasdb:atlasdb-api",
                "com.palantir.atlasdb:atlasdb-client"
            ]
        },
        "com.palantir.atlasdb:timestamp-api": {
            "project": true,
            "transitive": [
                "com.palantir.atlasdb:atlasdb-api",
                "com.palantir.atlasdb:timestamp-client",
                "com.palantir.atlasdb:timestamp-impl"
            ]
        },
        "com.palantir.atlasdb:timestamp-client": {
            "project": true,
            "transitive": [
                "com.palantir.atlasdb:timestamp-impl"
            ]
        },
        "com.palantir.atlasdb:timestamp-impl": {
            "project": true,
            "transitive": [
                "com.palantir.atlasdb:atlasdb-cassandra"
            ]
        },
        "com.palantir.docker.compose:docker-compose-rule-core": {
            "locked": "0.31.0",
            "transitive": [
                "com.palantir.docker.compose:docker-compose-rule-junit4"
            ]
        },
        "com.palantir.docker.compose:docker-compose-rule-junit4": {
            "locked": "0.31.0",
            "transitive": [
                "com.palantir.docker.proxy:docker-proxy-rule"
            ]
        },
        "com.palantir.docker.proxy:docker-proxy-rule": {
            "locked": "0.3.0"
        },
        "com.palantir.patches.sourceforge:trove3": {
            "locked": "3.0.3-p5",
            "transitive": [
                "com.palantir.atlasdb:atlasdb-cassandra"
            ]
        },
        "com.palantir.remoting-api:errors": {
            "locked": "1.4.0",
            "transitive": [
                "com.palantir.remoting3:error-handling"
            ]
        },
        "com.palantir.remoting-api:service-config": {
            "locked": "1.4.0",
            "transitive": [
                "com.palantir.remoting3:http-clients"
            ]
        },
        "com.palantir.remoting-api:ssl-config": {
            "locked": "1.4.0",
            "transitive": [
                "com.palantir.atlasdb:atlasdb-api",
                "com.palantir.atlasdb:atlasdb-cassandra",
                "com.palantir.remoting-api:service-config",
                "com.palantir.remoting3:keystores"
            ]
        },
        "com.palantir.remoting-api:tracing": {
            "locked": "1.4.0",
            "transitive": [
                "com.palantir.remoting3:tracing"
            ]
        },
        "com.palantir.remoting3:error-handling": {
            "locked": "3.5.1",
            "transitive": [
                "com.palantir.remoting3:jaxrs-clients",
                "com.palantir.remoting3:okhttp-clients"
            ]
        },
        "com.palantir.remoting3:http-clients": {
            "locked": "3.5.1",
            "transitive": [
                "com.palantir.remoting3:jaxrs-clients",
                "com.palantir.remoting3:okhttp-clients"
            ]
        },
        "com.palantir.remoting3:jackson-support": {
            "locked": "3.5.1",
            "transitive": [
                "com.palantir.remoting3:error-handling",
                "com.palantir.remoting3:jaxrs-clients",
                "com.palantir.remoting3:tracing"
            ]
        },
        "com.palantir.remoting3:jaxrs-clients": {
            "locked": "3.5.1",
            "transitive": [
<<<<<<< HEAD
                "com.palantir.atlasdb:atlasdb-api",
=======
>>>>>>> f236d3b8
                "com.palantir.atlasdb:qos-service-api"
            ]
        },
        "com.palantir.remoting3:keystores": {
            "locked": "3.5.1",
            "transitive": [
                "com.palantir.atlasdb:atlasdb-cassandra",
                "com.palantir.remoting3:http-clients",
                "com.palantir.remoting3:jaxrs-clients"
            ]
        },
        "com.palantir.remoting3:okhttp-clients": {
            "locked": "3.5.1",
            "transitive": [
                "com.palantir.remoting3:jaxrs-clients"
            ]
        },
        "com.palantir.remoting3:refresh-utils": {
            "locked": "3.5.1",
            "transitive": [
                "com.palantir.remoting3:jaxrs-clients"
            ]
        },
        "com.palantir.remoting3:tracing": {
            "locked": "3.5.1",
            "transitive": [
                "com.palantir.atlasdb:atlasdb-cassandra",
                "com.palantir.atlasdb:atlasdb-client",
                "com.palantir.remoting3:tracing-okhttp3"
            ]
        },
        "com.palantir.remoting3:tracing-okhttp3": {
            "locked": "3.5.1",
            "transitive": [
                "com.palantir.remoting3:jaxrs-clients",
                "com.palantir.remoting3:okhttp-clients"
            ]
        },
        "com.palantir.safe-logging:safe-logging": {
            "locked": "0.1.3",
            "transitive": [
                "com.palantir.atlasdb:atlasdb-cassandra",
                "com.palantir.atlasdb:atlasdb-client",
                "com.palantir.atlasdb:atlasdb-commons",
                "com.palantir.atlasdb:qos-service-api",
                "com.palantir.atlasdb:timestamp-api",
                "com.palantir.atlasdb:timestamp-impl",
                "com.palantir.remoting-api:errors",
                "com.palantir.remoting3:tracing",
                "com.palantir.tritium:tritium-core",
                "com.palantir.tritium:tritium-lib",
                "com.palantir.tritium:tritium-metrics",
                "com.palantir.tritium:tritium-registry",
                "com.palantir.tritium:tritium-slf4j",
                "com.palantir.tritium:tritium-tracing"
            ]
        },
        "com.palantir.tokens:auth-tokens": {
            "locked": "3.0.0",
            "transitive": [
                "com.palantir.remoting-api:service-config"
            ]
        },
        "com.palantir.tritium:tritium-api": {
<<<<<<< HEAD
            "locked": "0.8.4",
=======
            "locked": "0.9.0",
>>>>>>> f236d3b8
            "transitive": [
                "com.palantir.tritium:tritium-core",
                "com.palantir.tritium:tritium-lib",
                "com.palantir.tritium:tritium-metrics",
                "com.palantir.tritium:tritium-slf4j",
                "com.palantir.tritium:tritium-tracing"
            ]
        },
        "com.palantir.tritium:tritium-core": {
<<<<<<< HEAD
            "locked": "0.8.4",
=======
            "locked": "0.9.0",
>>>>>>> f236d3b8
            "transitive": [
                "com.palantir.tritium:tritium-lib",
                "com.palantir.tritium:tritium-metrics",
                "com.palantir.tritium:tritium-slf4j",
                "com.palantir.tritium:tritium-tracing"
            ]
        },
        "com.palantir.tritium:tritium-lib": {
<<<<<<< HEAD
            "locked": "0.8.4",
=======
            "locked": "0.9.0",
>>>>>>> f236d3b8
            "transitive": [
                "com.palantir.atlasdb:atlasdb-client"
            ]
        },
        "com.palantir.tritium:tritium-metrics": {
<<<<<<< HEAD
            "locked": "0.8.4",
=======
            "locked": "0.9.0",
>>>>>>> f236d3b8
            "transitive": [
                "com.palantir.atlasdb:atlasdb-client",
                "com.palantir.tritium:tritium-lib"
            ]
        },
        "com.palantir.tritium:tritium-proxy": {
<<<<<<< HEAD
            "locked": "0.8.4",
=======
            "locked": "0.9.0",
>>>>>>> f236d3b8
            "transitive": [
                "com.palantir.tritium:tritium-lib"
            ]
        },
        "com.palantir.tritium:tritium-registry": {
<<<<<<< HEAD
            "locked": "0.8.4",
=======
            "locked": "0.9.0",
>>>>>>> f236d3b8
            "transitive": [
                "com.palantir.atlasdb:atlasdb-client"
            ]
        },
        "com.palantir.tritium:tritium-slf4j": {
<<<<<<< HEAD
            "locked": "0.8.4",
=======
            "locked": "0.9.0",
>>>>>>> f236d3b8
            "transitive": [
                "com.palantir.tritium:tritium-lib"
            ]
        },
        "com.palantir.tritium:tritium-tracing": {
<<<<<<< HEAD
            "locked": "0.8.4",
=======
            "locked": "0.9.0",
>>>>>>> f236d3b8
            "transitive": [
                "com.palantir.tritium:tritium-lib"
            ]
        },
        "com.squareup.okhttp3:logging-interceptor": {
            "locked": "3.8.1",
            "transitive": [
                "com.palantir.remoting3:okhttp-clients"
            ]
        },
<<<<<<< HEAD
        "com.squareup.okhttp3:okhttp": {
            "locked": "3.8.1",
            "transitive": [
                "com.netflix.feign:feign-okhttp",
                "com.palantir.remoting3:okhttp-clients",
                "com.palantir.remoting3:tracing-okhttp3",
                "com.squareup.okhttp3:logging-interceptor"
            ]
        },
        "com.squareup.okio:okio": {
            "locked": "1.13.0",
            "transitive": [
                "com.squareup.okhttp3:okhttp"
            ]
        },
=======
>>>>>>> f236d3b8
        "com.squareup:javapoet": {
            "locked": "1.9.0",
            "transitive": [
                "com.palantir.atlasdb:atlasdb-client",
                "com.palantir.atlasdb:atlasdb-processors"
            ]
        },
        "commons-codec:commons-codec": {
            "locked": "1.10",
            "transitive": [
                "org.apache.httpcomponents:httpclient"
            ]
        },
        "commons-io:commons-io": {
            "locked": "2.1",
            "transitive": [
                "com.palantir.docker.compose:docker-compose-rule-core"
            ]
        },
        "commons-lang:commons-lang": {
            "locked": "2.6",
            "transitive": [
                "com.palantir.atlasdb:atlasdb-client"
            ]
        },
        "de.jflex:jflex": {
            "locked": "1.6.0",
            "transitive": [
                "com.palantir.atlasdb:atlasdb-cassandra"
            ]
        },
        "io.dropwizard.metrics:metrics-core": {
            "locked": "3.2.3",
            "transitive": [
                "com.palantir.atlasdb:atlasdb-commons",
                "com.palantir.remoting3:okhttp-clients"
            ]
        },
        "io.netty:netty-buffer": {
            "locked": "4.0.27.Final",
            "transitive": [
                "io.netty:netty-handler",
                "io.netty:netty-transport"
            ]
        },
        "io.netty:netty-codec": {
            "locked": "4.0.27.Final",
            "transitive": [
                "io.netty:netty-handler"
            ]
        },
        "io.netty:netty-common": {
            "locked": "4.0.27.Final",
            "transitive": [
                "io.netty:netty-buffer"
            ]
        },
        "io.netty:netty-handler": {
            "locked": "4.0.27.Final",
            "transitive": [
                "com.datastax.cassandra:cassandra-driver-core"
            ]
        },
        "io.netty:netty-transport": {
            "locked": "4.0.27.Final",
            "transitive": [
                "io.netty:netty-codec",
                "io.netty:netty-handler"
            ]
        },
        "javax.validation:validation-api": {
            "locked": "1.1.0.Final",
            "transitive": [
                "com.palantir.atlasdb:atlasdb-api"
            ]
        },
        "javax.ws.rs:javax.ws.rs-api": {
            "locked": "2.0.1",
            "transitive": [
                "com.palantir.atlasdb:atlasdb-api",
                "com.palantir.atlasdb:atlasdb-commons",
                "com.palantir.atlasdb:qos-service-api",
                "com.palantir.atlasdb:timestamp-api",
                "com.palantir.remoting-api:errors",
                "com.palantir.remoting3:error-handling",
                "com.palantir.remoting3:jaxrs-clients"
            ]
        },
        "joda-time:joda-time": {
            "locked": "2.7",
            "transitive": [
                "com.palantir.docker.compose:docker-compose-rule-core"
            ]
        },
        "junit:junit": {
            "locked": "4.12",
            "transitive": [
                "com.github.almondtools:conmatch",
                "com.palantir.docker.compose:docker-compose-rule-junit4",
                "com.palantir.docker.proxy:docker-proxy-rule"
            ]
        },
        "net.amygdalum:xrayinterface": {
            "locked": "0.3.0",
            "transitive": [
                "com.palantir.docker.proxy:docker-proxy-rule"
            ]
        },
        "net.jpountz.lz4:lz4": {
            "locked": "1.3.0",
            "transitive": [
                "com.palantir.atlasdb:atlasdb-commons"
            ]
        },
        "one.util:streamex": {
            "locked": "0.6.3",
            "transitive": [
                "com.palantir.docker.proxy:docker-proxy-rule"
            ]
        },
        "org.apache.cassandra:cassandra-thrift": {
            "locked": "3.10",
            "transitive": [
                "com.palantir.atlasdb:atlasdb-cassandra"
            ]
        },
        "org.apache.commons:commons-lang3": {
            "locked": "3.1",
            "transitive": [
                "com.palantir.atlasdb:atlasdb-api",
                "com.palantir.docker.compose:docker-compose-rule-core",
                "org.apache.cassandra:cassandra-thrift"
            ]
        },
        "org.apache.commons:commons-math3": {
            "locked": "3.2",
            "transitive": [
                "com.palantir.atlasdb:atlasdb-commons"
            ]
        },
        "org.apache.commons:commons-pool2": {
            "locked": "2.4.2",
            "transitive": [
                "com.palantir.atlasdb:atlasdb-cassandra"
            ]
        },
        "org.apache.httpcomponents:httpclient": {
            "locked": "4.2.5",
            "transitive": [
                "org.apache.thrift:libthrift"
            ]
        },
        "org.apache.httpcomponents:httpcore": {
            "locked": "4.2.4",
            "transitive": [
                "org.apache.httpcomponents:httpclient",
                "org.apache.thrift:libthrift"
            ]
        },
        "org.apache.thrift:libthrift": {
            "locked": "0.9.2",
            "transitive": [
                "org.apache.cassandra:cassandra-thrift"
            ]
        },
        "org.awaitility:awaitility": {
            "locked": "3.0.0"
        },
        "org.hamcrest:hamcrest-core": {
            "locked": "1.3",
            "transitive": [
                "com.jayway.awaitility:awaitility",
                "junit:junit",
                "org.awaitility:awaitility",
                "org.hamcrest:hamcrest-library"
            ]
        },
        "org.hamcrest:hamcrest-library": {
            "locked": "1.3",
            "transitive": [
                "com.github.almondtools:conmatch",
                "com.jayway.awaitility:awaitility",
                "org.awaitility:awaitility"
            ]
        },
        "org.hdrhistogram:HdrHistogram": {
            "locked": "2.1.10",
            "transitive": [
                "com.palantir.atlasdb:atlasdb-client"
            ]
        },
        "org.jboss.marshalling:jboss-marshalling": {
            "locked": "1.4.11.Final",
            "transitive": [
                "com.palantir.atlasdb:atlasdb-cassandra"
            ]
        },
        "org.jvnet:animal-sniffer-annotation": {
            "locked": "1.0",
            "transitive": [
                "com.netflix.feign:feign-core"
            ]
        },
        "org.mpierce.metrics.reservoir:hdrhistogram-metrics-reservoir": {
            "locked": "1.1.2",
            "transitive": [
                "com.palantir.tritium:tritium-metrics"
            ]
        },
        "org.objenesis:objenesis": {
            "locked": "2.2",
            "transitive": [
                "com.jayway.awaitility:awaitility",
                "org.awaitility:awaitility"
            ]
        },
        "org.slf4j:jcl-over-slf4j": {
            "locked": "1.7.5",
            "transitive": [
                "org.apache.cassandra:cassandra-thrift"
            ]
        },
        "org.slf4j:log4j-over-slf4j": {
            "locked": "1.7.5",
            "transitive": [
                "org.apache.cassandra:cassandra-thrift"
            ]
        },
        "org.slf4j:slf4j-api": {
            "locked": "1.7.5",
            "transitive": [
                "com.netflix.feign:feign-slf4j",
                "com.palantir.atlasdb:atlasdb-commons",
                "com.palantir.docker.compose:docker-compose-rule-core",
                "com.palantir.remoting3:error-handling",
                "com.palantir.remoting3:jaxrs-clients",
                "com.palantir.remoting3:okhttp-clients",
                "com.palantir.remoting3:tracing",
                "com.palantir.tokens:auth-tokens",
                "com.palantir.tritium:tritium-core",
                "com.palantir.tritium:tritium-lib",
                "com.palantir.tritium:tritium-metrics",
                "com.palantir.tritium:tritium-slf4j",
                "com.palantir.tritium:tritium-tracing",
                "io.dropwizard.metrics:metrics-core",
                "org.apache.cassandra:cassandra-thrift",
                "org.apache.thrift:libthrift",
                "org.slf4j:jcl-over-slf4j",
                "org.slf4j:log4j-over-slf4j"
            ]
        },
        "org.xerial.snappy:snappy-java": {
            "locked": "1.1.1.7",
            "transitive": [
                "com.palantir.atlasdb:atlasdb-client"
            ]
        }
    }
}<|MERGE_RESOLUTION|>--- conflicted
+++ resolved
@@ -141,14 +141,10 @@
         "com.google.code.findbugs:jsr305": {
             "locked": "3.0.1",
             "transitive": [
-<<<<<<< HEAD
                 "com.palantir.atlasdb:atlasdb-commons",
                 "com.palantir.remoting-api:errors",
                 "com.palantir.remoting3:jaxrs-clients",
                 "com.palantir.remoting3:refresh-utils"
-=======
-                "com.palantir.atlasdb:atlasdb-commons"
->>>>>>> f236d3b8
             ]
         },
         "com.google.guava:guava": {
@@ -392,10 +388,7 @@
         "com.palantir.remoting3:jaxrs-clients": {
             "locked": "3.5.1",
             "transitive": [
-<<<<<<< HEAD
-                "com.palantir.atlasdb:atlasdb-api",
-=======
->>>>>>> f236d3b8
+                "com.palantir.atlasdb:atlasdb-api",
                 "com.palantir.atlasdb:qos-service-api"
             ]
         },
@@ -460,11 +453,7 @@
             ]
         },
         "com.palantir.tritium:tritium-api": {
-<<<<<<< HEAD
-            "locked": "0.8.4",
-=======
-            "locked": "0.9.0",
->>>>>>> f236d3b8
+            "locked": "0.9.0",
             "transitive": [
                 "com.palantir.tritium:tritium-core",
                 "com.palantir.tritium:tritium-lib",
@@ -474,11 +463,7 @@
             ]
         },
         "com.palantir.tritium:tritium-core": {
-<<<<<<< HEAD
-            "locked": "0.8.4",
-=======
-            "locked": "0.9.0",
->>>>>>> f236d3b8
+            "locked": "0.9.0",
             "transitive": [
                 "com.palantir.tritium:tritium-lib",
                 "com.palantir.tritium:tritium-metrics",
@@ -487,62 +472,38 @@
             ]
         },
         "com.palantir.tritium:tritium-lib": {
-<<<<<<< HEAD
-            "locked": "0.8.4",
-=======
-            "locked": "0.9.0",
->>>>>>> f236d3b8
+            "locked": "0.9.0",
             "transitive": [
                 "com.palantir.atlasdb:atlasdb-client"
             ]
         },
         "com.palantir.tritium:tritium-metrics": {
-<<<<<<< HEAD
-            "locked": "0.8.4",
-=======
-            "locked": "0.9.0",
->>>>>>> f236d3b8
+            "locked": "0.9.0",
             "transitive": [
                 "com.palantir.atlasdb:atlasdb-client",
                 "com.palantir.tritium:tritium-lib"
             ]
         },
         "com.palantir.tritium:tritium-proxy": {
-<<<<<<< HEAD
-            "locked": "0.8.4",
-=======
-            "locked": "0.9.0",
->>>>>>> f236d3b8
+            "locked": "0.9.0",
             "transitive": [
                 "com.palantir.tritium:tritium-lib"
             ]
         },
         "com.palantir.tritium:tritium-registry": {
-<<<<<<< HEAD
-            "locked": "0.8.4",
-=======
-            "locked": "0.9.0",
->>>>>>> f236d3b8
+            "locked": "0.9.0",
             "transitive": [
                 "com.palantir.atlasdb:atlasdb-client"
             ]
         },
         "com.palantir.tritium:tritium-slf4j": {
-<<<<<<< HEAD
-            "locked": "0.8.4",
-=======
-            "locked": "0.9.0",
->>>>>>> f236d3b8
+            "locked": "0.9.0",
             "transitive": [
                 "com.palantir.tritium:tritium-lib"
             ]
         },
         "com.palantir.tritium:tritium-tracing": {
-<<<<<<< HEAD
-            "locked": "0.8.4",
-=======
-            "locked": "0.9.0",
->>>>>>> f236d3b8
+            "locked": "0.9.0",
             "transitive": [
                 "com.palantir.tritium:tritium-lib"
             ]
@@ -553,7 +514,6 @@
                 "com.palantir.remoting3:okhttp-clients"
             ]
         },
-<<<<<<< HEAD
         "com.squareup.okhttp3:okhttp": {
             "locked": "3.8.1",
             "transitive": [
@@ -569,8 +529,6 @@
                 "com.squareup.okhttp3:okhttp"
             ]
         },
-=======
->>>>>>> f236d3b8
         "com.squareup:javapoet": {
             "locked": "1.9.0",
             "transitive": [
@@ -971,14 +929,10 @@
         "com.google.code.findbugs:jsr305": {
             "locked": "3.0.1",
             "transitive": [
-<<<<<<< HEAD
                 "com.palantir.atlasdb:atlasdb-commons",
                 "com.palantir.remoting-api:errors",
                 "com.palantir.remoting3:jaxrs-clients",
                 "com.palantir.remoting3:refresh-utils"
-=======
-                "com.palantir.atlasdb:atlasdb-commons"
->>>>>>> f236d3b8
             ]
         },
         "com.google.guava:guava": {
@@ -1222,10 +1176,7 @@
         "com.palantir.remoting3:jaxrs-clients": {
             "locked": "3.5.1",
             "transitive": [
-<<<<<<< HEAD
-                "com.palantir.atlasdb:atlasdb-api",
-=======
->>>>>>> f236d3b8
+                "com.palantir.atlasdb:atlasdb-api",
                 "com.palantir.atlasdb:qos-service-api"
             ]
         },
@@ -1290,11 +1241,7 @@
             ]
         },
         "com.palantir.tritium:tritium-api": {
-<<<<<<< HEAD
-            "locked": "0.8.4",
-=======
-            "locked": "0.9.0",
->>>>>>> f236d3b8
+            "locked": "0.9.0",
             "transitive": [
                 "com.palantir.tritium:tritium-core",
                 "com.palantir.tritium:tritium-lib",
@@ -1304,11 +1251,7 @@
             ]
         },
         "com.palantir.tritium:tritium-core": {
-<<<<<<< HEAD
-            "locked": "0.8.4",
-=======
-            "locked": "0.9.0",
->>>>>>> f236d3b8
+            "locked": "0.9.0",
             "transitive": [
                 "com.palantir.tritium:tritium-lib",
                 "com.palantir.tritium:tritium-metrics",
@@ -1317,62 +1260,38 @@
             ]
         },
         "com.palantir.tritium:tritium-lib": {
-<<<<<<< HEAD
-            "locked": "0.8.4",
-=======
-            "locked": "0.9.0",
->>>>>>> f236d3b8
+            "locked": "0.9.0",
             "transitive": [
                 "com.palantir.atlasdb:atlasdb-client"
             ]
         },
         "com.palantir.tritium:tritium-metrics": {
-<<<<<<< HEAD
-            "locked": "0.8.4",
-=======
-            "locked": "0.9.0",
->>>>>>> f236d3b8
+            "locked": "0.9.0",
             "transitive": [
                 "com.palantir.atlasdb:atlasdb-client",
                 "com.palantir.tritium:tritium-lib"
             ]
         },
         "com.palantir.tritium:tritium-proxy": {
-<<<<<<< HEAD
-            "locked": "0.8.4",
-=======
-            "locked": "0.9.0",
->>>>>>> f236d3b8
+            "locked": "0.9.0",
             "transitive": [
                 "com.palantir.tritium:tritium-lib"
             ]
         },
         "com.palantir.tritium:tritium-registry": {
-<<<<<<< HEAD
-            "locked": "0.8.4",
-=======
-            "locked": "0.9.0",
->>>>>>> f236d3b8
+            "locked": "0.9.0",
             "transitive": [
                 "com.palantir.atlasdb:atlasdb-client"
             ]
         },
         "com.palantir.tritium:tritium-slf4j": {
-<<<<<<< HEAD
-            "locked": "0.8.4",
-=======
-            "locked": "0.9.0",
->>>>>>> f236d3b8
+            "locked": "0.9.0",
             "transitive": [
                 "com.palantir.tritium:tritium-lib"
             ]
         },
         "com.palantir.tritium:tritium-tracing": {
-<<<<<<< HEAD
-            "locked": "0.8.4",
-=======
-            "locked": "0.9.0",
->>>>>>> f236d3b8
+            "locked": "0.9.0",
             "transitive": [
                 "com.palantir.tritium:tritium-lib"
             ]
@@ -1383,7 +1302,6 @@
                 "com.palantir.remoting3:okhttp-clients"
             ]
         },
-<<<<<<< HEAD
         "com.squareup.okhttp3:okhttp": {
             "locked": "3.8.1",
             "transitive": [
@@ -1399,8 +1317,6 @@
                 "com.squareup.okhttp3:okhttp"
             ]
         },
-=======
->>>>>>> f236d3b8
         "com.squareup:javapoet": {
             "locked": "1.9.0",
             "transitive": [
