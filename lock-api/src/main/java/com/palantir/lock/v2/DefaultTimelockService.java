--- conflicted
+++ resolved
@@ -50,21 +50,10 @@
     }
 
     @Override
-<<<<<<< HEAD
-    public StartAtlasDbTransactionResponse startAtlasDbTransaction(IdentifiedTimeLockRequest request) {
-        return delegate.deprecatedStartAtlasDbTransaction(request);
-    }
-
-    @Override
-    public StartIdentifiedAtlasDbTransactionResponse startIdentifiedAtlasDbTransaction(
-            StartIdentifiedAtlasDbTransactionRequest request) {
-        return delegate.deprecatedStartIdentifiedAtlasDbTransaction(request);
-=======
     public StartIdentifiedAtlasDbTransactionResponse startIdentifiedAtlasDbTransaction(
             IdentifiedTimeLockRequest request) {
-        return delegate.startIdentifiedAtlasDbTransaction(
+        return delegate.deprecatedStartIdentifiedAtlasDbTransaction(
                 ImmutableStartIdentifiedAtlasDbTransactionRequest.of(request.getRequestId(), clientId));
->>>>>>> e559401f
     }
 
     @Override
