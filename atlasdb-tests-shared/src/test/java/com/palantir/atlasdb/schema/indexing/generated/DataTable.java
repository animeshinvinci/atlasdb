package com.palantir.atlasdb.schema.indexing.generated;

import java.util.Arrays;
import java.util.Collection;
import java.util.EnumSet;
import java.util.HashSet;
import java.util.Iterator;
import java.util.List;
import java.util.Map;
import java.util.Map.Entry;
import java.util.Set;
import java.util.SortedMap;
import java.util.concurrent.Callable;
import java.util.concurrent.ExecutorService;
import java.util.concurrent.TimeUnit;

import javax.annotation.Generated;


import com.google.common.base.Function;
import com.google.common.base.Joiner;
import com.google.common.base.MoreObjects;
import com.google.common.base.Objects;
import com.google.common.base.Optional;
import com.google.common.base.Supplier;
import com.google.common.collect.ArrayListMultimap;
import com.google.common.collect.Collections2;
import com.google.common.collect.ComparisonChain;
import com.google.common.collect.HashMultimap;
import com.google.common.collect.ImmutableList;
import com.google.common.collect.ImmutableMap;
import com.google.common.collect.ImmutableMultimap;
import com.google.common.collect.ImmutableSet;
import com.google.common.collect.Iterables;
import com.google.common.collect.Iterators;
import com.google.common.collect.Lists;
import com.google.common.collect.Maps;
import com.google.common.collect.Multimap;
import com.google.common.collect.Multimaps;
import com.google.common.collect.Sets;
import com.google.common.hash.Hashing;
import com.google.common.primitives.Bytes;
import com.google.common.primitives.UnsignedBytes;
import com.google.protobuf.InvalidProtocolBufferException;
import com.palantir.atlasdb.compress.CompressionUtils;
import com.palantir.atlasdb.encoding.PtBytes;
import com.palantir.atlasdb.keyvalue.api.Cell;
import com.palantir.atlasdb.keyvalue.api.ColumnRangeSelection;
import com.palantir.atlasdb.keyvalue.api.ColumnRangeSelections;
import com.palantir.atlasdb.keyvalue.api.ColumnSelection;
import com.palantir.atlasdb.keyvalue.api.Namespace;
import com.palantir.atlasdb.keyvalue.api.Prefix;
import com.palantir.atlasdb.keyvalue.api.RangeRequest;
import com.palantir.atlasdb.keyvalue.api.RowResult;
import com.palantir.atlasdb.keyvalue.api.SizedColumnRangeSelection;
import com.palantir.atlasdb.keyvalue.api.TableReference;
import com.palantir.atlasdb.keyvalue.impl.Cells;
import com.palantir.atlasdb.ptobject.EncodingUtils;
import com.palantir.atlasdb.table.api.AtlasDbDynamicMutableExpiringTable;
import com.palantir.atlasdb.table.api.AtlasDbDynamicMutablePersistentTable;
import com.palantir.atlasdb.table.api.AtlasDbMutableExpiringTable;
import com.palantir.atlasdb.table.api.AtlasDbMutablePersistentTable;
import com.palantir.atlasdb.table.api.AtlasDbNamedExpiringSet;
import com.palantir.atlasdb.table.api.AtlasDbNamedMutableTable;
import com.palantir.atlasdb.table.api.AtlasDbNamedPersistentSet;
import com.palantir.atlasdb.table.api.ColumnValue;
import com.palantir.atlasdb.table.api.TypedRowResult;
import com.palantir.atlasdb.table.description.ColumnValueDescription.Compression;
import com.palantir.atlasdb.table.description.ValueType;
import com.palantir.atlasdb.table.generation.ColumnValues;
import com.palantir.atlasdb.table.generation.Descending;
import com.palantir.atlasdb.table.generation.NamedColumnValue;
import com.palantir.atlasdb.transaction.api.AtlasDbConstraintCheckingMode;
import com.palantir.atlasdb.transaction.api.ConstraintCheckingTransaction;
import com.palantir.atlasdb.transaction.api.Transaction;
import com.palantir.common.base.AbortingVisitor;
import com.palantir.common.base.AbortingVisitors;
import com.palantir.common.base.BatchingVisitable;
import com.palantir.common.base.BatchingVisitableView;
import com.palantir.common.base.BatchingVisitables;
import com.palantir.common.base.Throwables;
import com.palantir.common.collect.IterableView;
import com.palantir.common.persist.Persistable;
import com.palantir.common.persist.Persistable.Hydrator;
import com.palantir.common.persist.Persistables;
import com.palantir.common.proxy.AsyncProxy;
import com.palantir.util.AssertUtils;
import com.palantir.util.crypto.Sha256Hash;


@Generated("com.palantir.atlasdb.table.description.render.TableRenderer")
public final class DataTable implements
        AtlasDbMutablePersistentTable<DataTable.DataRow,
                                         DataTable.DataNamedColumnValue<?>,
                                         DataTable.DataRowResult>,
        AtlasDbNamedMutableTable<DataTable.DataRow,
                                    DataTable.DataNamedColumnValue<?>,
                                    DataTable.DataRowResult> {
    private final Transaction t;
    private final List<DataTrigger> triggers;
    private final static String rawTableName = "data";
    private final TableReference tableRef;
    private final static ColumnSelection allColumns = getColumnSelection(DataNamedColumn.values());

    static DataTable of(Transaction t, Namespace namespace) {
        return new DataTable(t, namespace, ImmutableList.<DataTrigger>of());
    }

    static DataTable of(Transaction t, Namespace namespace, DataTrigger trigger, DataTrigger... triggers) {
        return new DataTable(t, namespace, ImmutableList.<DataTrigger>builder().add(trigger).add(triggers).build());
    }

    static DataTable of(Transaction t, Namespace namespace, List<DataTrigger> triggers) {
        return new DataTable(t, namespace, triggers);
    }

    private DataTable(Transaction t, Namespace namespace, List<DataTrigger> triggers) {
        this.t = t;
        this.tableRef = TableReference.create(namespace, rawTableName);
        this.triggers = triggers;
    }

    public static String getRawTableName() {
        return rawTableName;
    }

    public TableReference getTableRef() {
        return tableRef;
    }

    public String getTableName() {
        return tableRef.getQualifiedName();
    }

    public Namespace getNamespace() {
        return tableRef.getNamespace();
    }

    /**
     * <pre>
     * DataRow {
     *   {@literal Long id};
     * }
     * </pre>
     */
    public static final class DataRow implements Persistable, Comparable<DataRow> {
        private final long id;

        public static DataRow of(long id) {
            return new DataRow(id);
        }

        private DataRow(long id) {
            this.id = id;
        }

        public long getId() {
            return id;
        }

        public static Function<DataRow, Long> getIdFun() {
            return new Function<DataRow, Long>() {
                @Override
                public Long apply(DataRow row) {
                    return row.id;
                }
            };
        }

        public static Function<Long, DataRow> fromIdFun() {
            return new Function<Long, DataRow>() {
                @Override
                public DataRow apply(Long row) {
                    return DataRow.of(row);
                }
            };
        }

        @Override
        public byte[] persistToBytes() {
            byte[] idBytes = PtBytes.toBytes(Long.MIN_VALUE ^ id);
            return EncodingUtils.add(idBytes);
        }

        public static final Hydrator<DataRow> BYTES_HYDRATOR = new Hydrator<DataRow>() {
            @Override
            public DataRow hydrateFromBytes(byte[] __input) {
                int __index = 0;
                Long id = Long.MIN_VALUE ^ PtBytes.toLong(__input, __index);
                __index += 8;
                return new DataRow(id);
            }
        };

        @Override
        public String toString() {
            return MoreObjects.toStringHelper(getClass().getSimpleName())
                .add("id", id)
                .toString();
        }

        @Override
        public boolean equals(Object obj) {
            if (this == obj) {
                return true;
            }
            if (obj == null) {
                return false;
            }
            if (getClass() != obj.getClass()) {
                return false;
            }
            DataRow other = (DataRow) obj;
            return Objects.equal(id, other.id);
        }

        @Override
        public int hashCode() {
            return Objects.hashCode(id);
        }

        @Override
        public int compareTo(DataRow o) {
            return ComparisonChain.start()
                .compare(this.id, o.id)
                .result();
        }
    }

    public interface DataNamedColumnValue<T> extends NamedColumnValue<T> { /* */ }

    /**
     * <pre>
     * Column value description {
     *   type: Long;
     * }
     * </pre>
     */
    public static final class Value implements DataNamedColumnValue<Long> {
        private final Long value;

        public static Value of(Long value) {
            return new Value(value);
        }

        private Value(Long value) {
            this.value = value;
        }

        @Override
        public String getColumnName() {
            return "value";
        }

        @Override
        public String getShortColumnName() {
            return "v";
        }

        @Override
        public Long getValue() {
            return value;
        }

        @Override
        public byte[] persistValue() {
            byte[] bytes = PtBytes.toBytes(Long.MIN_VALUE ^ value);
            return CompressionUtils.compress(bytes, Compression.NONE);
        }

        @Override
        public byte[] persistColumnName() {
            return PtBytes.toCachedBytes("v");
        }

        public static final Hydrator<Value> BYTES_HYDRATOR = new Hydrator<Value>() {
            @Override
            public Value hydrateFromBytes(byte[] bytes) {
                bytes = CompressionUtils.decompress(bytes, Compression.NONE);
                return of(Long.MIN_VALUE ^ PtBytes.toLong(bytes, 0));
            }
        };

        @Override
        public String toString() {
            return MoreObjects.toStringHelper(getClass().getSimpleName())
                .add("Value", this.value)
                .toString();
        }
    }

    public interface DataTrigger {
        public void putData(Multimap<DataRow, ? extends DataNamedColumnValue<?>> newRows);
    }

    public static final class DataRowResult implements TypedRowResult {
        private final RowResult<byte[]> row;

        public static DataRowResult of(RowResult<byte[]> row) {
            return new DataRowResult(row);
        }

        private DataRowResult(RowResult<byte[]> row) {
            this.row = row;
        }

        @Override
        public DataRow getRowName() {
            return DataRow.BYTES_HYDRATOR.hydrateFromBytes(row.getRowName());
        }

        public static Function<DataRowResult, DataRow> getRowNameFun() {
            return new Function<DataRowResult, DataRow>() {
                @Override
                public DataRow apply(DataRowResult rowResult) {
                    return rowResult.getRowName();
                }
            };
        }

        public static Function<RowResult<byte[]>, DataRowResult> fromRawRowResultFun() {
            return new Function<RowResult<byte[]>, DataRowResult>() {
                @Override
                public DataRowResult apply(RowResult<byte[]> rowResult) {
                    return new DataRowResult(rowResult);
                }
            };
        }

        public boolean hasValue() {
            return row.getColumns().containsKey(PtBytes.toCachedBytes("v"));
        }

        public Long getValue() {
            byte[] bytes = row.getColumns().get(PtBytes.toCachedBytes("v"));
            if (bytes == null) {
                return null;
            }
            Value value = Value.BYTES_HYDRATOR.hydrateFromBytes(bytes);
            return value.getValue();
        }

        public static Function<DataRowResult, Long> getValueFun() {
            return new Function<DataRowResult, Long>() {
                @Override
                public Long apply(DataRowResult rowResult) {
                    return rowResult.getValue();
                }
            };
        }

        @Override
        public String toString() {
            return MoreObjects.toStringHelper(getClass().getSimpleName())
                .add("RowName", getRowName())
                .add("Value", getValue())
                .toString();
        }
    }

    public enum DataNamedColumn {
        VALUE {
            @Override
            public byte[] getShortName() {
                return PtBytes.toCachedBytes("v");
            }
        };

        public abstract byte[] getShortName();

        public static Function<DataNamedColumn, byte[]> toShortName() {
            return new Function<DataNamedColumn, byte[]>() {
                @Override
                public byte[] apply(DataNamedColumn namedColumn) {
                    return namedColumn.getShortName();
                }
            };
        }
    }

    public static ColumnSelection getColumnSelection(Collection<DataNamedColumn> cols) {
        return ColumnSelection.create(Collections2.transform(cols, DataNamedColumn.toShortName()));
    }

    public static ColumnSelection getColumnSelection(DataNamedColumn... cols) {
        return getColumnSelection(Arrays.asList(cols));
    }

    private static final Map<String, Hydrator<? extends DataNamedColumnValue<?>>> shortNameToHydrator =
            ImmutableMap.<String, Hydrator<? extends DataNamedColumnValue<?>>>builder()
                .put("v", Value.BYTES_HYDRATOR)
                .build();

    public Map<DataRow, Long> getValues(Collection<DataRow> rows) {
        Map<Cell, DataRow> cells = Maps.newHashMapWithExpectedSize(rows.size());
        for (DataRow row : rows) {
            cells.put(Cell.create(row.persistToBytes(), PtBytes.toCachedBytes("v")), row);
        }
        Map<Cell, byte[]> results = t.get(tableRef, cells.keySet());
        Map<DataRow, Long> ret = Maps.newHashMapWithExpectedSize(results.size());
        for (Entry<Cell, byte[]> e : results.entrySet()) {
            Long val = Value.BYTES_HYDRATOR.hydrateFromBytes(e.getValue()).getValue();
            ret.put(cells.get(e.getKey()), val);
        }
        return ret;
    }

    public void putValue(DataRow row, Long value) {
        put(ImmutableMultimap.of(row, Value.of(value)));
    }

    public void putValue(Map<DataRow, Long> map) {
        Map<DataRow, DataNamedColumnValue<?>> toPut = Maps.newHashMapWithExpectedSize(map.size());
        for (Entry<DataRow, Long> e : map.entrySet()) {
            toPut.put(e.getKey(), Value.of(e.getValue()));
        }
        put(Multimaps.forMap(toPut));
    }

    public void putValueUnlessExists(DataRow row, Long value) {
        putUnlessExists(ImmutableMultimap.of(row, Value.of(value)));
    }

    public void putValueUnlessExists(Map<DataRow, Long> map) {
        Map<DataRow, DataNamedColumnValue<?>> toPut = Maps.newHashMapWithExpectedSize(map.size());
        for (Entry<DataRow, Long> e : map.entrySet()) {
            toPut.put(e.getKey(), Value.of(e.getValue()));
        }
        putUnlessExists(Multimaps.forMap(toPut));
    }

    @Override
    public void put(Multimap<DataRow, ? extends DataNamedColumnValue<?>> rows) {
        t.useTable(tableRef, this);
        Multimap<DataRow, DataNamedColumnValue<?>> affectedCells = getAffectedCells(rows);
        deleteIndex1Idx(affectedCells);
        deleteIndex2Idx(affectedCells);
        deleteIndex3Idx(affectedCells);
        deleteIndex4Idx(affectedCells);
        for (Entry<DataRow, ? extends DataNamedColumnValue<?>> e : rows.entries()) {
            if (e.getValue() instanceof Value)
            {
                Value col = (Value) e.getValue();
                {
                    DataRow row = e.getKey();
                    Index1IdxTable table = Index1IdxTable.of(this);
                    long value = col.getValue();
                    long id = row.getId();
                    Index1IdxTable.Index1IdxRow indexRow = Index1IdxTable.Index1IdxRow.of(value);
                    Index1IdxTable.Index1IdxColumn indexCol = Index1IdxTable.Index1IdxColumn.of(row.persistToBytes(), e.getValue().persistColumnName(), id);
                    Index1IdxTable.Index1IdxColumnValue indexColVal = Index1IdxTable.Index1IdxColumnValue.of(indexCol, 0L);
                    table.put(indexRow, indexColVal);
                }
            }
            if (e.getValue() instanceof Value)
            {
                Value col = (Value) e.getValue();
                {
                    DataRow row = e.getKey();
                    Index2IdxTable table = Index2IdxTable.of(this);
                    long value = col.getValue();
                    long id = row.getId();
                    Index2IdxTable.Index2IdxRow indexRow = Index2IdxTable.Index2IdxRow.of(value, id);
                    Index2IdxTable.Index2IdxColumn indexCol = Index2IdxTable.Index2IdxColumn.of(row.persistToBytes(), e.getValue().persistColumnName());
                    Index2IdxTable.Index2IdxColumnValue indexColVal = Index2IdxTable.Index2IdxColumnValue.of(indexCol, 0L);
                    table.put(indexRow, indexColVal);
                }
            }
            if (e.getValue() instanceof Value)
            {
                Value col = (Value) e.getValue();
                {
                    DataRow row = e.getKey();
                    Index3IdxTable table = Index3IdxTable.of(this);
                    Iterable<Long> valueIterable = ImmutableList.of(col.getValue());
                    for (long value : valueIterable) {
                        Index3IdxTable.Index3IdxRow indexRow = Index3IdxTable.Index3IdxRow.of(value);
                        Index3IdxTable.Index3IdxColumn indexCol = Index3IdxTable.Index3IdxColumn.of(row.persistToBytes(), e.getValue().persistColumnName());
                        Index3IdxTable.Index3IdxColumnValue indexColVal = Index3IdxTable.Index3IdxColumnValue.of(indexCol, 0L);
                        table.put(indexRow, indexColVal);
                    }
                }
            }
            if (e.getValue() instanceof Value)
            {
                Value col = (Value) e.getValue();
                {
                    DataRow row = e.getKey();
                    Index4IdxTable table = Index4IdxTable.of(this);
                    Iterable<Long> value1Iterable = ImmutableList.of(col.getValue());
                    Iterable<Long> value2Iterable = ImmutableList.of(col.getValue());
                    for (long value1 : value1Iterable) {
                        for (long value2 : value2Iterable) {
                            Index4IdxTable.Index4IdxRow indexRow = Index4IdxTable.Index4IdxRow.of(value1, value2);
                            Index4IdxTable.Index4IdxColumn indexCol = Index4IdxTable.Index4IdxColumn.of(row.persistToBytes(), e.getValue().persistColumnName());
                            Index4IdxTable.Index4IdxColumnValue indexColVal = Index4IdxTable.Index4IdxColumnValue.of(indexCol, 0L);
                            table.put(indexRow, indexColVal);
                        }
                    }
                }
            }
        }
        t.put(tableRef, ColumnValues.toCellValues(rows));
        for (DataTrigger trigger : triggers) {
            trigger.putData(rows);
        }
    }

    @Override
    public void putUnlessExists(Multimap<DataRow, ? extends DataNamedColumnValue<?>> rows) {
        Multimap<DataRow, DataNamedColumnValue<?>> existing = getRowsMultimap(rows.keySet());
        Multimap<DataRow, DataNamedColumnValue<?>> toPut = HashMultimap.create();
        for (Entry<DataRow, ? extends DataNamedColumnValue<?>> entry : rows.entries()) {
            if (!existing.containsEntry(entry.getKey(), entry.getValue())) {
                toPut.put(entry.getKey(), entry.getValue());
            }
        }
        put(toPut);
    }

    public void deleteValue(DataRow row) {
        deleteValue(ImmutableSet.of(row));
    }

    public void deleteValue(Iterable<DataRow> rows) {
        byte[] col = PtBytes.toCachedBytes("v");
        Set<Cell> cells = Cells.cellsWithConstantColumn(Persistables.persistAll(rows), col);
        Map<Cell, byte[]> results = t.get(tableRef, cells);
        deleteIndex1IdxRaw(results);
        deleteIndex2IdxRaw(results);
        deleteIndex3IdxRaw(results);
        deleteIndex4IdxRaw(results);
        t.delete(tableRef, cells);
    }

    private void deleteIndex1IdxRaw(Map<Cell, byte[]> results) {
        Set<Cell> indexCells = Sets.newHashSetWithExpectedSize(results.size());
        for (Entry<Cell, byte[]> result : results.entrySet()) {
            Value col = (Value) shortNameToHydrator.get("v").hydrateFromBytes(result.getValue());
            DataRow row = DataRow.BYTES_HYDRATOR.hydrateFromBytes(result.getKey().getRowName());
            long value = col.getValue();
            long id = row.getId();
            Index1IdxTable.Index1IdxRow indexRow = Index1IdxTable.Index1IdxRow.of(value);
            Index1IdxTable.Index1IdxColumn indexCol = Index1IdxTable.Index1IdxColumn.of(row.persistToBytes(), col.persistColumnName(), id);
            indexCells.add(Cell.create(indexRow.persistToBytes(), indexCol.persistToBytes()));
        }
        t.delete(TableReference.createUnsafe("default.index1_idx"), indexCells);
    }

    private void deleteIndex2IdxRaw(Map<Cell, byte[]> results) {
        Set<Cell> indexCells = Sets.newHashSetWithExpectedSize(results.size());
        for (Entry<Cell, byte[]> result : results.entrySet()) {
            Value col = (Value) shortNameToHydrator.get("v").hydrateFromBytes(result.getValue());
            DataRow row = DataRow.BYTES_HYDRATOR.hydrateFromBytes(result.getKey().getRowName());
            long value = col.getValue();
            long id = row.getId();
            Index2IdxTable.Index2IdxRow indexRow = Index2IdxTable.Index2IdxRow.of(value, id);
            Index2IdxTable.Index2IdxColumn indexCol = Index2IdxTable.Index2IdxColumn.of(row.persistToBytes(), col.persistColumnName());
            indexCells.add(Cell.create(indexRow.persistToBytes(), indexCol.persistToBytes()));
        }
        t.delete(TableReference.createUnsafe("default.index2_idx"), indexCells);
    }

    private void deleteIndex3IdxRaw(Map<Cell, byte[]> results) {
        Set<Cell> indexCells = Sets.newHashSetWithExpectedSize(results.size());
        for (Entry<Cell, byte[]> result : results.entrySet()) {
            Value col = (Value) shortNameToHydrator.get("v").hydrateFromBytes(result.getValue());
            DataRow row = DataRow.BYTES_HYDRATOR.hydrateFromBytes(result.getKey().getRowName());
            Iterable<Long> valueIterable = ImmutableList.of(col.getValue());
            for (long value : valueIterable) {
                Index3IdxTable.Index3IdxRow indexRow = Index3IdxTable.Index3IdxRow.of(value);
                Index3IdxTable.Index3IdxColumn indexCol = Index3IdxTable.Index3IdxColumn.of(row.persistToBytes(), col.persistColumnName());
                indexCells.add(Cell.create(indexRow.persistToBytes(), indexCol.persistToBytes()));
            }
        }
        t.delete(TableReference.createUnsafe("default.index3_idx"), indexCells);
    }

    private void deleteIndex4IdxRaw(Map<Cell, byte[]> results) {
        Set<Cell> indexCells = Sets.newHashSetWithExpectedSize(results.size());
        for (Entry<Cell, byte[]> result : results.entrySet()) {
            Value col = (Value) shortNameToHydrator.get("v").hydrateFromBytes(result.getValue());
            DataRow row = DataRow.BYTES_HYDRATOR.hydrateFromBytes(result.getKey().getRowName());
            Iterable<Long> value1Iterable = ImmutableList.of(col.getValue());
            Iterable<Long> value2Iterable = ImmutableList.of(col.getValue());
            for (long value1 : value1Iterable) {
                for (long value2 : value2Iterable) {
                    Index4IdxTable.Index4IdxRow indexRow = Index4IdxTable.Index4IdxRow.of(value1, value2);
                    Index4IdxTable.Index4IdxColumn indexCol = Index4IdxTable.Index4IdxColumn.of(row.persistToBytes(), col.persistColumnName());
                    indexCells.add(Cell.create(indexRow.persistToBytes(), indexCol.persistToBytes()));
                }
            }
        }
        t.delete(TableReference.createUnsafe("default.index4_idx"), indexCells);
    }

    @Override
    public void delete(DataRow row) {
        delete(ImmutableSet.of(row));
    }

    @Override
    public void delete(Iterable<DataRow> rows) {
        Multimap<DataRow, DataNamedColumnValue<?>> result = getRowsMultimap(rows);
        deleteIndex1Idx(result);
        deleteIndex2Idx(result);
        deleteIndex3Idx(result);
        deleteIndex4Idx(result);
        List<byte[]> rowBytes = Persistables.persistAll(rows);
        Set<Cell> cells = Sets.newHashSetWithExpectedSize(rowBytes.size());
        cells.addAll(Cells.cellsWithConstantColumn(rowBytes, PtBytes.toCachedBytes("v")));
        t.delete(tableRef, cells);
    }

    @Override
    public Optional<DataRowResult> getRow(DataRow row) {
        return getRow(row, allColumns);
    }

    @Override
    public Optional<DataRowResult> getRow(DataRow row, ColumnSelection columns) {
        byte[] bytes = row.persistToBytes();
        RowResult<byte[]> rowResult = t.getRows(tableRef, ImmutableSet.of(bytes), columns).get(bytes);
        if (rowResult == null) {
            return Optional.absent();
        } else {
            return Optional.of(DataRowResult.of(rowResult));
        }
    }

    @Override
    public List<DataRowResult> getRows(Iterable<DataRow> rows) {
        return getRows(rows, allColumns);
    }

    @Override
    public List<DataRowResult> getRows(Iterable<DataRow> rows, ColumnSelection columns) {
        SortedMap<byte[], RowResult<byte[]>> results = t.getRows(tableRef, Persistables.persistAll(rows), columns);
        List<DataRowResult> rowResults = Lists.newArrayListWithCapacity(results.size());
        for (RowResult<byte[]> row : results.values()) {
            rowResults.add(DataRowResult.of(row));
        }
        return rowResults;
    }

    @Override
    public List<DataRowResult> getAsyncRows(Iterable<DataRow> rows, ExecutorService exec) {
        return getAsyncRows(rows, allColumns, exec);
    }

    @Override
    public List<DataRowResult> getAsyncRows(final Iterable<DataRow> rows, final ColumnSelection columns, ExecutorService exec) {
        Callable<List<DataRowResult>> c =
                new Callable<List<DataRowResult>>() {
            @Override
            public List<DataRowResult> call() {
                return getRows(rows, columns);
            }
        };
        return AsyncProxy.create(exec.submit(c), List.class);
    }

    @Override
    public List<DataNamedColumnValue<?>> getRowColumns(DataRow row) {
        return getRowColumns(row, allColumns);
    }

    @Override
    public List<DataNamedColumnValue<?>> getRowColumns(DataRow row, ColumnSelection columns) {
        byte[] bytes = row.persistToBytes();
        RowResult<byte[]> rowResult = t.getRows(tableRef, ImmutableSet.of(bytes), columns).get(bytes);
        if (rowResult == null) {
            return ImmutableList.of();
        } else {
            List<DataNamedColumnValue<?>> ret = Lists.newArrayListWithCapacity(rowResult.getColumns().size());
            for (Entry<byte[], byte[]> e : rowResult.getColumns().entrySet()) {
                ret.add(shortNameToHydrator.get(PtBytes.toString(e.getKey())).hydrateFromBytes(e.getValue()));
            }
            return ret;
        }
    }

    @Override
    public Multimap<DataRow, DataNamedColumnValue<?>> getRowsMultimap(Iterable<DataRow> rows) {
        return getRowsMultimapInternal(rows, allColumns);
    }

    @Override
    public Multimap<DataRow, DataNamedColumnValue<?>> getRowsMultimap(Iterable<DataRow> rows, ColumnSelection columns) {
        return getRowsMultimapInternal(rows, columns);
    }

    @Override
    public Multimap<DataRow, DataNamedColumnValue<?>> getAsyncRowsMultimap(Iterable<DataRow> rows, ExecutorService exec) {
        return getAsyncRowsMultimap(rows, allColumns, exec);
    }

    @Override
    public Multimap<DataRow, DataNamedColumnValue<?>> getAsyncRowsMultimap(final Iterable<DataRow> rows, final ColumnSelection columns, ExecutorService exec) {
        Callable<Multimap<DataRow, DataNamedColumnValue<?>>> c =
                new Callable<Multimap<DataRow, DataNamedColumnValue<?>>>() {
            @Override
            public Multimap<DataRow, DataNamedColumnValue<?>> call() {
                return getRowsMultimapInternal(rows, columns);
            }
        };
        return AsyncProxy.create(exec.submit(c), Multimap.class);
    }

    private Multimap<DataRow, DataNamedColumnValue<?>> getRowsMultimapInternal(Iterable<DataRow> rows, ColumnSelection columns) {
        SortedMap<byte[], RowResult<byte[]>> results = t.getRows(tableRef, Persistables.persistAll(rows), columns);
        return getRowMapFromRowResults(results.values());
    }

    private static Multimap<DataRow, DataNamedColumnValue<?>> getRowMapFromRowResults(Collection<RowResult<byte[]>> rowResults) {
        Multimap<DataRow, DataNamedColumnValue<?>> rowMap = HashMultimap.create();
        for (RowResult<byte[]> result : rowResults) {
            DataRow row = DataRow.BYTES_HYDRATOR.hydrateFromBytes(result.getRowName());
            for (Entry<byte[], byte[]> e : result.getColumns().entrySet()) {
                rowMap.put(row, shortNameToHydrator.get(PtBytes.toString(e.getKey())).hydrateFromBytes(e.getValue()));
            }
        }
        return rowMap;
    }

    @Override
    public Map<DataRow, BatchingVisitable<DataNamedColumnValue<?>>> getRowsColumnRange(Iterable<DataRow> rows, SizedColumnRangeSelection columnRangeSelection) {
        Map<byte[], BatchingVisitable<Map.Entry<Cell, byte[]>>> results = t.getRowsColumnRange(tableRef, Persistables.persistAll(rows), columnRangeSelection);
        Map<DataRow, BatchingVisitable<DataNamedColumnValue<?>>> transformed = Maps.newHashMapWithExpectedSize(results.size());
        for (Entry<byte[], BatchingVisitable<Map.Entry<Cell, byte[]>>> e : results.entrySet()) {
            DataRow row = DataRow.BYTES_HYDRATOR.hydrateFromBytes(e.getKey());
            BatchingVisitable<DataNamedColumnValue<?>> bv = BatchingVisitables.transform(e.getValue(), result -> {
                return shortNameToHydrator.get(PtBytes.toString(result.getKey().getColumnName())).hydrateFromBytes(result.getValue());
            });
            transformed.put(row, bv);
        }
        return transformed;
    }

    @Override
    public Iterator<Map.Entry<DataRow, DataNamedColumnValue<?>>> getRowsColumnRange(Iterable<DataRow> rows, ColumnRangeSelection columnRangeSelection, int batchHint) {
        Iterator<Map.Entry<Cell, byte[]>> results = t.getRowsColumnRange(getTableRef(), Persistables.persistAll(rows), columnRangeSelection, batchHint);
        return Iterators.transform(results, e -> {
            DataRow row = DataRow.BYTES_HYDRATOR.hydrateFromBytes(e.getKey().getRowName());
            DataNamedColumnValue<?> colValue = shortNameToHydrator.get(PtBytes.toString(e.getKey().getColumnName())).hydrateFromBytes(e.getValue());
            return Maps.immutableEntry(row, colValue);
        });
    }

    private Multimap<DataRow, DataNamedColumnValue<?>> getAffectedCells(Multimap<DataRow, ? extends DataNamedColumnValue<?>> rows) {
        Multimap<DataRow, DataNamedColumnValue<?>> oldData = getRowsMultimap(rows.keySet());
        Multimap<DataRow, DataNamedColumnValue<?>> cellsAffected = ArrayListMultimap.create();
        for (DataRow row : oldData.keySet()) {
            Set<String> columns = new HashSet<String>();
            for (DataNamedColumnValue<?> v : rows.get(row)) {
                columns.add(v.getColumnName());
            }
            for (DataNamedColumnValue<?> v : oldData.get(row)) {
                if (columns.contains(v.getColumnName())) {
                    cellsAffected.put(row, v);
                }
            }
        }
        return cellsAffected;
    }

    private void deleteIndex1Idx(Multimap<DataRow, DataNamedColumnValue<?>> result) {
        ImmutableSet.Builder<Cell> indexCells = ImmutableSet.builder();
        for (Entry<DataRow, DataNamedColumnValue<?>> e : result.entries()) {
            if (e.getValue() instanceof Value) {
                Value col = (Value) e.getValue();{
                    DataRow row = e.getKey();
                    long value = col.getValue();
                    long id = row.getId();
                    Index1IdxTable.Index1IdxRow indexRow = Index1IdxTable.Index1IdxRow.of(value);
                    Index1IdxTable.Index1IdxColumn indexCol = Index1IdxTable.Index1IdxColumn.of(row.persistToBytes(), e.getValue().persistColumnName(), id);
                    indexCells.add(Cell.create(indexRow.persistToBytes(), indexCol.persistToBytes()));
                }
            }
        }
        t.delete(TableReference.createUnsafe("default.index1_idx"), indexCells.build());
    }

    private void deleteIndex2Idx(Multimap<DataRow, DataNamedColumnValue<?>> result) {
        ImmutableSet.Builder<Cell> indexCells = ImmutableSet.builder();
        for (Entry<DataRow, DataNamedColumnValue<?>> e : result.entries()) {
            if (e.getValue() instanceof Value) {
                Value col = (Value) e.getValue();{
                    DataRow row = e.getKey();
                    long value = col.getValue();
                    long id = row.getId();
                    Index2IdxTable.Index2IdxRow indexRow = Index2IdxTable.Index2IdxRow.of(value, id);
                    Index2IdxTable.Index2IdxColumn indexCol = Index2IdxTable.Index2IdxColumn.of(row.persistToBytes(), e.getValue().persistColumnName());
                    indexCells.add(Cell.create(indexRow.persistToBytes(), indexCol.persistToBytes()));
                }
            }
        }
        t.delete(TableReference.createUnsafe("default.index2_idx"), indexCells.build());
    }

    private void deleteIndex3Idx(Multimap<DataRow, DataNamedColumnValue<?>> result) {
        ImmutableSet.Builder<Cell> indexCells = ImmutableSet.builder();
        for (Entry<DataRow, DataNamedColumnValue<?>> e : result.entries()) {
            if (e.getValue() instanceof Value) {
                Value col = (Value) e.getValue();{
                    DataRow row = e.getKey();
                    Iterable<Long> valueIterable = ImmutableList.of(col.getValue());
                    for (long value : valueIterable) {
                        Index3IdxTable.Index3IdxRow indexRow = Index3IdxTable.Index3IdxRow.of(value);
                        Index3IdxTable.Index3IdxColumn indexCol = Index3IdxTable.Index3IdxColumn.of(row.persistToBytes(), e.getValue().persistColumnName());
                        indexCells.add(Cell.create(indexRow.persistToBytes(), indexCol.persistToBytes()));
                    }
                }
            }
        }
        t.delete(TableReference.createUnsafe("default.index3_idx"), indexCells.build());
    }

    private void deleteIndex4Idx(Multimap<DataRow, DataNamedColumnValue<?>> result) {
        ImmutableSet.Builder<Cell> indexCells = ImmutableSet.builder();
        for (Entry<DataRow, DataNamedColumnValue<?>> e : result.entries()) {
            if (e.getValue() instanceof Value) {
                Value col = (Value) e.getValue();{
                    DataRow row = e.getKey();
                    Iterable<Long> value1Iterable = ImmutableList.of(col.getValue());
                    Iterable<Long> value2Iterable = ImmutableList.of(col.getValue());
                    for (long value1 : value1Iterable) {
                        for (long value2 : value2Iterable) {
                            Index4IdxTable.Index4IdxRow indexRow = Index4IdxTable.Index4IdxRow.of(value1, value2);
                            Index4IdxTable.Index4IdxColumn indexCol = Index4IdxTable.Index4IdxColumn.of(row.persistToBytes(), e.getValue().persistColumnName());
                            indexCells.add(Cell.create(indexRow.persistToBytes(), indexCol.persistToBytes()));
                        }
                    }
                }
            }
        }
        t.delete(TableReference.createUnsafe("default.index4_idx"), indexCells.build());
    }

    public BatchingVisitableView<DataRowResult> getAllRowsUnordered() {
        return getAllRowsUnordered(allColumns);
    }

    public BatchingVisitableView<DataRowResult> getAllRowsUnordered(ColumnSelection columns) {
        return BatchingVisitables.transform(t.getRange(tableRef, RangeRequest.builder().retainColumns(columns).build()),
                new Function<RowResult<byte[]>, DataRowResult>() {
            @Override
            public DataRowResult apply(RowResult<byte[]> input) {
                return DataRowResult.of(input);
            }
        });
    }

    @Override
    public List<String> findConstraintFailures(Map<Cell, byte[]> writes,
                                               ConstraintCheckingTransaction transaction,
                                               AtlasDbConstraintCheckingMode constraintCheckingMode) {
        return ImmutableList.of();
    }

    @Override
    public List<String> findConstraintFailuresNoRead(Map<Cell, byte[]> writes,
                                                     AtlasDbConstraintCheckingMode constraintCheckingMode) {
        return ImmutableList.of();
    }

    @Generated("com.palantir.atlasdb.table.description.render.TableRenderer")
    public static final class Index1IdxTable implements
            AtlasDbDynamicMutablePersistentTable<Index1IdxTable.Index1IdxRow,
                                                    Index1IdxTable.Index1IdxColumn,
                                                    Index1IdxTable.Index1IdxColumnValue,
                                                    Index1IdxTable.Index1IdxRowResult> {
        private final Transaction t;
        private final List<Index1IdxTrigger> triggers;
        private final static String rawTableName = "index1_idx";
        private final TableReference tableRef;
        private final static ColumnSelection allColumns = ColumnSelection.all();

        public static Index1IdxTable of(DataTable table) {
            return new Index1IdxTable(table.t, table.tableRef.getNamespace(), ImmutableList.<Index1IdxTrigger>of());
        }

        public static Index1IdxTable of(DataTable table, Index1IdxTrigger trigger, Index1IdxTrigger... triggers) {
            return new Index1IdxTable(table.t, table.tableRef.getNamespace(), ImmutableList.<Index1IdxTrigger>builder().add(trigger).add(triggers).build());
        }

        public static Index1IdxTable of(DataTable table, List<Index1IdxTrigger> triggers) {
            return new Index1IdxTable(table.t, table.tableRef.getNamespace(), triggers);
        }

        private Index1IdxTable(Transaction t, Namespace namespace, List<Index1IdxTrigger> triggers) {
            this.t = t;
            this.tableRef = TableReference.create(namespace, rawTableName);
            this.triggers = triggers;
        }

        public static String getRawTableName() {
            return rawTableName;
        }

        public TableReference getTableRef() {
            return tableRef;
        }

        public String getTableName() {
            return tableRef.getQualifiedName();
        }

        public Namespace getNamespace() {
            return tableRef.getNamespace();
        }

        /**
         * <pre>
         * Index1IdxRow {
         *   {@literal Long value};
         * }
         * </pre>
         */
        public static final class Index1IdxRow implements Persistable, Comparable<Index1IdxRow> {
            private final long value;

            public static Index1IdxRow of(long value) {
                return new Index1IdxRow(value);
            }

            private Index1IdxRow(long value) {
                this.value = value;
            }

            public long getValue() {
                return value;
            }

            public static Function<Index1IdxRow, Long> getValueFun() {
                return new Function<Index1IdxRow, Long>() {
                    @Override
                    public Long apply(Index1IdxRow row) {
                        return row.value;
                    }
                };
            }

            public static Function<Long, Index1IdxRow> fromValueFun() {
                return new Function<Long, Index1IdxRow>() {
                    @Override
                    public Index1IdxRow apply(Long row) {
                        return Index1IdxRow.of(row);
                    }
                };
            }

            @Override
            public byte[] persistToBytes() {
                byte[] valueBytes = PtBytes.toBytes(Long.MIN_VALUE ^ value);
                return EncodingUtils.add(valueBytes);
            }

            public static final Hydrator<Index1IdxRow> BYTES_HYDRATOR = new Hydrator<Index1IdxRow>() {
                @Override
                public Index1IdxRow hydrateFromBytes(byte[] __input) {
                    int __index = 0;
                    Long value = Long.MIN_VALUE ^ PtBytes.toLong(__input, __index);
                    __index += 8;
                    return new Index1IdxRow(value);
                }
            };

            @Override
            public String toString() {
                return MoreObjects.toStringHelper(getClass().getSimpleName())
                    .add("value", value)
                    .toString();
            }

            @Override
            public boolean equals(Object obj) {
                if (this == obj) {
                    return true;
                }
                if (obj == null) {
                    return false;
                }
                if (getClass() != obj.getClass()) {
                    return false;
                }
                Index1IdxRow other = (Index1IdxRow) obj;
                return Objects.equal(value, other.value);
            }

            @Override
            public int hashCode() {
                return Objects.hashCode(value);
            }

            @Override
            public int compareTo(Index1IdxRow o) {
                return ComparisonChain.start()
                    .compare(this.value, o.value)
                    .result();
            }
        }

        /**
         * <pre>
         * Index1IdxColumn {
         *   {@literal byte[] rowName};
         *   {@literal byte[] columnName};
         *   {@literal Long id};
         * }
         * </pre>
         */
        public static final class Index1IdxColumn implements Persistable, Comparable<Index1IdxColumn> {
            private final byte[] rowName;
            private final byte[] columnName;
            private final long id;

            public static Index1IdxColumn of(byte[] rowName, byte[] columnName, long id) {
                return new Index1IdxColumn(rowName, columnName, id);
            }

            private Index1IdxColumn(byte[] rowName, byte[] columnName, long id) {
                this.rowName = rowName;
                this.columnName = columnName;
                this.id = id;
            }

            public byte[] getRowName() {
                return rowName;
            }

            public byte[] getColumnName() {
                return columnName;
            }

            public long getId() {
                return id;
            }

            public static Function<Index1IdxColumn, byte[]> getRowNameFun() {
                return new Function<Index1IdxColumn, byte[]>() {
                    @Override
                    public byte[] apply(Index1IdxColumn row) {
                        return row.rowName;
                    }
                };
            }

            public static Function<Index1IdxColumn, byte[]> getColumnNameFun() {
                return new Function<Index1IdxColumn, byte[]>() {
                    @Override
                    public byte[] apply(Index1IdxColumn row) {
                        return row.columnName;
                    }
                };
            }

            public static Function<Index1IdxColumn, Long> getIdFun() {
                return new Function<Index1IdxColumn, Long>() {
                    @Override
                    public Long apply(Index1IdxColumn row) {
                        return row.id;
                    }
                };
            }

            @Override
            public byte[] persistToBytes() {
                byte[] rowNameBytes = EncodingUtils.encodeSizedBytes(rowName);
                byte[] columnNameBytes = EncodingUtils.encodeSizedBytes(columnName);
                byte[] idBytes = PtBytes.toBytes(Long.MIN_VALUE ^ id);
                return EncodingUtils.add(rowNameBytes, columnNameBytes, idBytes);
            }

            public static final Hydrator<Index1IdxColumn> BYTES_HYDRATOR = new Hydrator<Index1IdxColumn>() {
                @Override
                public Index1IdxColumn hydrateFromBytes(byte[] __input) {
                    int __index = 0;
                    byte[] rowName = EncodingUtils.decodeSizedBytes(__input, __index);
                    __index += EncodingUtils.sizeOfSizedBytes(rowName);
                    byte[] columnName = EncodingUtils.decodeSizedBytes(__input, __index);
                    __index += EncodingUtils.sizeOfSizedBytes(columnName);
                    Long id = Long.MIN_VALUE ^ PtBytes.toLong(__input, __index);
                    __index += 8;
                    return new Index1IdxColumn(rowName, columnName, id);
                }
            };

            public static SizedColumnRangeSelection createPrefixRangeUnsorted(byte[] rowName, int batchSize) {
                byte[] rowNameBytes = EncodingUtils.encodeSizedBytes(rowName);
                return ColumnRangeSelections.createPrefixRange(EncodingUtils.add(rowNameBytes), batchSize);
            }

            public static Prefix prefixUnsorted(byte[] rowName) {
                byte[] rowNameBytes = EncodingUtils.encodeSizedBytes(rowName);
                return new Prefix(EncodingUtils.add(rowNameBytes));
            }

            public static SizedColumnRangeSelection createPrefixRange(byte[] rowName, byte[] columnName, int batchSize) {
                byte[] rowNameBytes = EncodingUtils.encodeSizedBytes(rowName);
                byte[] columnNameBytes = EncodingUtils.encodeSizedBytes(columnName);
                return ColumnRangeSelections.createPrefixRange(EncodingUtils.add(rowNameBytes, columnNameBytes), batchSize);
            }

            public static Prefix prefix(byte[] rowName, byte[] columnName) {
                byte[] rowNameBytes = EncodingUtils.encodeSizedBytes(rowName);
                byte[] columnNameBytes = EncodingUtils.encodeSizedBytes(columnName);
                return new Prefix(EncodingUtils.add(rowNameBytes, columnNameBytes));
            }

            @Override
            public String toString() {
                return MoreObjects.toStringHelper(getClass().getSimpleName())
                    .add("rowName", rowName)
                    .add("columnName", columnName)
                    .add("id", id)
                    .toString();
            }

            @Override
            public boolean equals(Object obj) {
                if (this == obj) {
                    return true;
                }
                if (obj == null) {
                    return false;
                }
                if (getClass() != obj.getClass()) {
                    return false;
                }
                Index1IdxColumn other = (Index1IdxColumn) obj;
                return Arrays.equals(rowName, other.rowName) && Arrays.equals(columnName, other.columnName) && Objects.equal(id, other.id);
            }

            @Override
            public int hashCode() {
                return Arrays.deepHashCode(new Object[]{ rowName, columnName, id });
            }

            @Override
            public int compareTo(Index1IdxColumn o) {
                return ComparisonChain.start()
                    .compare(this.rowName, o.rowName, UnsignedBytes.lexicographicalComparator())
                    .compare(this.columnName, o.columnName, UnsignedBytes.lexicographicalComparator())
                    .compare(this.id, o.id)
                    .result();
            }
        }

        public interface Index1IdxTrigger {
            public void putIndex1Idx(Multimap<Index1IdxRow, ? extends Index1IdxColumnValue> newRows);
        }

        /**
         * <pre>
         * Column name description {
         *   {@literal byte[] rowName};
         *   {@literal byte[] columnName};
         *   {@literal Long id};
         * }
         * Column value description {
         *   type: Long;
         * }
         * </pre>
         */
        public static final class Index1IdxColumnValue implements ColumnValue<Long> {
            private final Index1IdxColumn columnName;
            private final Long value;

            public static Index1IdxColumnValue of(Index1IdxColumn columnName, Long value) {
                return new Index1IdxColumnValue(columnName, value);
            }

            private Index1IdxColumnValue(Index1IdxColumn columnName, Long value) {
                this.columnName = columnName;
                this.value = value;
            }

            public Index1IdxColumn getColumnName() {
                return columnName;
            }

            @Override
            public Long getValue() {
                return value;
            }

            @Override
            public byte[] persistColumnName() {
                return columnName.persistToBytes();
            }

            @Override
            public byte[] persistValue() {
                byte[] bytes = EncodingUtils.encodeUnsignedVarLong(value);
                return CompressionUtils.compress(bytes, Compression.NONE);
            }

            public static Long hydrateValue(byte[] bytes) {
                bytes = CompressionUtils.decompress(bytes, Compression.NONE);
                return EncodingUtils.decodeUnsignedVarLong(bytes, 0);
            }

            public static Function<Index1IdxColumnValue, Index1IdxColumn> getColumnNameFun() {
                return new Function<Index1IdxColumnValue, Index1IdxColumn>() {
                    @Override
                    public Index1IdxColumn apply(Index1IdxColumnValue columnValue) {
                        return columnValue.getColumnName();
                    }
                };
            }

            public static Function<Index1IdxColumnValue, Long> getValueFun() {
                return new Function<Index1IdxColumnValue, Long>() {
                    @Override
                    public Long apply(Index1IdxColumnValue columnValue) {
                        return columnValue.getValue();
                    }
                };
            }

            @Override
            public String toString() {
                return MoreObjects.toStringHelper(getClass().getSimpleName())
                    .add("ColumnName", this.columnName)
                    .add("Value", this.value)
                    .toString();
            }
        }

        public static final class Index1IdxRowResult implements TypedRowResult {
            private final Index1IdxRow rowName;
            private final ImmutableSet<Index1IdxColumnValue> columnValues;

            public static Index1IdxRowResult of(RowResult<byte[]> rowResult) {
                Index1IdxRow rowName = Index1IdxRow.BYTES_HYDRATOR.hydrateFromBytes(rowResult.getRowName());
                Set<Index1IdxColumnValue> columnValues = Sets.newHashSetWithExpectedSize(rowResult.getColumns().size());
                for (Entry<byte[], byte[]> e : rowResult.getColumns().entrySet()) {
                    Index1IdxColumn col = Index1IdxColumn.BYTES_HYDRATOR.hydrateFromBytes(e.getKey());
                    Long value = Index1IdxColumnValue.hydrateValue(e.getValue());
                    columnValues.add(Index1IdxColumnValue.of(col, value));
                }
                return new Index1IdxRowResult(rowName, ImmutableSet.copyOf(columnValues));
            }

            private Index1IdxRowResult(Index1IdxRow rowName, ImmutableSet<Index1IdxColumnValue> columnValues) {
                this.rowName = rowName;
                this.columnValues = columnValues;
            }

            @Override
            public Index1IdxRow getRowName() {
                return rowName;
            }

            public Set<Index1IdxColumnValue> getColumnValues() {
                return columnValues;
            }

            public static Function<Index1IdxRowResult, Index1IdxRow> getRowNameFun() {
                return new Function<Index1IdxRowResult, Index1IdxRow>() {
                    @Override
                    public Index1IdxRow apply(Index1IdxRowResult rowResult) {
                        return rowResult.rowName;
                    }
                };
            }

            public static Function<Index1IdxRowResult, ImmutableSet<Index1IdxColumnValue>> getColumnValuesFun() {
                return new Function<Index1IdxRowResult, ImmutableSet<Index1IdxColumnValue>>() {
                    @Override
                    public ImmutableSet<Index1IdxColumnValue> apply(Index1IdxRowResult rowResult) {
                        return rowResult.columnValues;
                    }
                };
            }

            @Override
            public String toString() {
                return MoreObjects.toStringHelper(getClass().getSimpleName())
                    .add("RowName", getRowName())
                    .add("ColumnValues", getColumnValues())
                    .toString();
            }
        }

        @Override
        public void delete(Index1IdxRow row, Index1IdxColumn column) {
            delete(ImmutableMultimap.of(row, column));
        }

        @Override
        public void delete(Iterable<Index1IdxRow> rows) {
            Multimap<Index1IdxRow, Index1IdxColumn> toRemove = HashMultimap.create();
            Multimap<Index1IdxRow, Index1IdxColumnValue> result = getRowsMultimap(rows);
            for (Entry<Index1IdxRow, Index1IdxColumnValue> e : result.entries()) {
                toRemove.put(e.getKey(), e.getValue().getColumnName());
            }
            delete(toRemove);
        }

        @Override
        public void delete(Multimap<Index1IdxRow, Index1IdxColumn> values) {
            t.delete(tableRef, ColumnValues.toCells(values));
        }

        @Override
        public void put(Index1IdxRow rowName, Iterable<Index1IdxColumnValue> values) {
            put(ImmutableMultimap.<Index1IdxRow, Index1IdxColumnValue>builder().putAll(rowName, values).build());
        }

        @Override
        public void put(Index1IdxRow rowName, Index1IdxColumnValue... values) {
            put(ImmutableMultimap.<Index1IdxRow, Index1IdxColumnValue>builder().putAll(rowName, values).build());
        }

        @Override
        public void put(Multimap<Index1IdxRow, ? extends Index1IdxColumnValue> values) {
            t.useTable(tableRef, this);
            t.put(tableRef, ColumnValues.toCellValues(values));
            for (Index1IdxTrigger trigger : triggers) {
                trigger.putIndex1Idx(values);
            }
        }

        @Override
        public void putUnlessExists(Index1IdxRow rowName, Iterable<Index1IdxColumnValue> values) {
            putUnlessExists(ImmutableMultimap.<Index1IdxRow, Index1IdxColumnValue>builder().putAll(rowName, values).build());
        }

        @Override
        public void putUnlessExists(Index1IdxRow rowName, Index1IdxColumnValue... values) {
            putUnlessExists(ImmutableMultimap.<Index1IdxRow, Index1IdxColumnValue>builder().putAll(rowName, values).build());
        }

        @Override
        public void putUnlessExists(Multimap<Index1IdxRow, ? extends Index1IdxColumnValue> rows) {
            Multimap<Index1IdxRow, Index1IdxColumn> toGet = Multimaps.transformValues(rows, Index1IdxColumnValue.getColumnNameFun());
            Multimap<Index1IdxRow, Index1IdxColumnValue> existing = get(toGet);
            Multimap<Index1IdxRow, Index1IdxColumnValue> toPut = HashMultimap.create();
            for (Entry<Index1IdxRow, ? extends Index1IdxColumnValue> entry : rows.entries()) {
                if (!existing.containsEntry(entry.getKey(), entry.getValue())) {
                    toPut.put(entry.getKey(), entry.getValue());
                }
            }
            put(toPut);
        }

        @Override
        public void touch(Multimap<Index1IdxRow, Index1IdxColumn> values) {
            Multimap<Index1IdxRow, Index1IdxColumnValue> currentValues = get(values);
            put(currentValues);
            Multimap<Index1IdxRow, Index1IdxColumn> toDelete = HashMultimap.create(values);
            for (Map.Entry<Index1IdxRow, Index1IdxColumnValue> e : currentValues.entries()) {
                toDelete.remove(e.getKey(), e.getValue().getColumnName());
            }
            delete(toDelete);
        }

        public static ColumnSelection getColumnSelection(Collection<Index1IdxColumn> cols) {
            return ColumnSelection.create(Collections2.transform(cols, Persistables.persistToBytesFunction()));
        }

        public static ColumnSelection getColumnSelection(Index1IdxColumn... cols) {
            return getColumnSelection(Arrays.asList(cols));
        }

        @Override
        public Multimap<Index1IdxRow, Index1IdxColumnValue> get(Multimap<Index1IdxRow, Index1IdxColumn> cells) {
            Set<Cell> rawCells = ColumnValues.toCells(cells);
            Map<Cell, byte[]> rawResults = t.get(tableRef, rawCells);
            Multimap<Index1IdxRow, Index1IdxColumnValue> rowMap = HashMultimap.create();
            for (Entry<Cell, byte[]> e : rawResults.entrySet()) {
                if (e.getValue().length > 0) {
                    Index1IdxRow row = Index1IdxRow.BYTES_HYDRATOR.hydrateFromBytes(e.getKey().getRowName());
                    Index1IdxColumn col = Index1IdxColumn.BYTES_HYDRATOR.hydrateFromBytes(e.getKey().getColumnName());
                    Long val = Index1IdxColumnValue.hydrateValue(e.getValue());
                    rowMap.put(row, Index1IdxColumnValue.of(col, val));
                }
            }
            return rowMap;
        }

        @Override
        public Multimap<Index1IdxRow, Index1IdxColumnValue> getAsync(final Multimap<Index1IdxRow, Index1IdxColumn> cells, ExecutorService exec) {
            Callable<Multimap<Index1IdxRow, Index1IdxColumnValue>> c =
                    new Callable<Multimap<Index1IdxRow, Index1IdxColumnValue>>() {
                @Override
                public Multimap<Index1IdxRow, Index1IdxColumnValue> call() {
                    return get(cells);
                }
            };
            return AsyncProxy.create(exec.submit(c), Multimap.class);
        }

        @Override
        public List<Index1IdxColumnValue> getRowColumns(Index1IdxRow row) {
            return getRowColumns(row, allColumns);
        }

        @Override
        public List<Index1IdxColumnValue> getRowColumns(Index1IdxRow row, ColumnSelection columns) {
            byte[] bytes = row.persistToBytes();
            RowResult<byte[]> rowResult = t.getRows(tableRef, ImmutableSet.of(bytes), columns).get(bytes);
            if (rowResult == null) {
                return ImmutableList.of();
            } else {
                List<Index1IdxColumnValue> ret = Lists.newArrayListWithCapacity(rowResult.getColumns().size());
                for (Entry<byte[], byte[]> e : rowResult.getColumns().entrySet()) {
                    Index1IdxColumn col = Index1IdxColumn.BYTES_HYDRATOR.hydrateFromBytes(e.getKey());
                    Long val = Index1IdxColumnValue.hydrateValue(e.getValue());
                    ret.add(Index1IdxColumnValue.of(col, val));
                }
                return ret;
            }
        }

        @Override
        public Multimap<Index1IdxRow, Index1IdxColumnValue> getRowsMultimap(Iterable<Index1IdxRow> rows) {
            return getRowsMultimapInternal(rows, allColumns);
        }

        @Override
        public Multimap<Index1IdxRow, Index1IdxColumnValue> getRowsMultimap(Iterable<Index1IdxRow> rows, ColumnSelection columns) {
            return getRowsMultimapInternal(rows, columns);
        }

        @Override
        public Multimap<Index1IdxRow, Index1IdxColumnValue> getAsyncRowsMultimap(Iterable<Index1IdxRow> rows, ExecutorService exec) {
            return getAsyncRowsMultimap(rows, allColumns, exec);
        }

        @Override
        public Multimap<Index1IdxRow, Index1IdxColumnValue> getAsyncRowsMultimap(final Iterable<Index1IdxRow> rows, final ColumnSelection columns, ExecutorService exec) {
            Callable<Multimap<Index1IdxRow, Index1IdxColumnValue>> c =
                    new Callable<Multimap<Index1IdxRow, Index1IdxColumnValue>>() {
                @Override
                public Multimap<Index1IdxRow, Index1IdxColumnValue> call() {
                    return getRowsMultimapInternal(rows, columns);
                }
            };
            return AsyncProxy.create(exec.submit(c), Multimap.class);
        }

        private Multimap<Index1IdxRow, Index1IdxColumnValue> getRowsMultimapInternal(Iterable<Index1IdxRow> rows, ColumnSelection columns) {
            SortedMap<byte[], RowResult<byte[]>> results = t.getRows(tableRef, Persistables.persistAll(rows), columns);
            return getRowMapFromRowResults(results.values());
        }

        private static Multimap<Index1IdxRow, Index1IdxColumnValue> getRowMapFromRowResults(Collection<RowResult<byte[]>> rowResults) {
            Multimap<Index1IdxRow, Index1IdxColumnValue> rowMap = HashMultimap.create();
            for (RowResult<byte[]> result : rowResults) {
                Index1IdxRow row = Index1IdxRow.BYTES_HYDRATOR.hydrateFromBytes(result.getRowName());
                for (Entry<byte[], byte[]> e : result.getColumns().entrySet()) {
                    Index1IdxColumn col = Index1IdxColumn.BYTES_HYDRATOR.hydrateFromBytes(e.getKey());
                    Long val = Index1IdxColumnValue.hydrateValue(e.getValue());
                    rowMap.put(row, Index1IdxColumnValue.of(col, val));
                }
            }
            return rowMap;
        }

        @Override
        public Map<Index1IdxRow, BatchingVisitable<Index1IdxColumnValue>> getRowsColumnRange(Iterable<Index1IdxRow> rows, SizedColumnRangeSelection columnRangeSelection) {
            Map<byte[], BatchingVisitable<Map.Entry<Cell, byte[]>>> results = t.getRowsColumnRange(tableRef, Persistables.persistAll(rows), columnRangeSelection);
            Map<Index1IdxRow, BatchingVisitable<Index1IdxColumnValue>> transformed = Maps.newHashMapWithExpectedSize(results.size());
            for (Entry<byte[], BatchingVisitable<Map.Entry<Cell, byte[]>>> e : results.entrySet()) {
                Index1IdxRow row = Index1IdxRow.BYTES_HYDRATOR.hydrateFromBytes(e.getKey());
                BatchingVisitable<Index1IdxColumnValue> bv = BatchingVisitables.transform(e.getValue(), result -> {
                    Index1IdxColumn col = Index1IdxColumn.BYTES_HYDRATOR.hydrateFromBytes(result.getKey().getColumnName());
                    Long val = Index1IdxColumnValue.hydrateValue(result.getValue());
                    return Index1IdxColumnValue.of(col, val);
                });
                transformed.put(row, bv);
            }
            return transformed;
        }

        @Override
        public Iterator<Map.Entry<Index1IdxRow, Index1IdxColumnValue>> getRowsColumnRange(Iterable<Index1IdxRow> rows, ColumnRangeSelection columnRangeSelection, int batchHint) {
            Iterator<Map.Entry<Cell, byte[]>> results = t.getRowsColumnRange(getTableRef(), Persistables.persistAll(rows), columnRangeSelection, batchHint);
            return Iterators.transform(results, e -> {
                Index1IdxRow row = Index1IdxRow.BYTES_HYDRATOR.hydrateFromBytes(e.getKey().getRowName());
                Index1IdxColumn col = Index1IdxColumn.BYTES_HYDRATOR.hydrateFromBytes(e.getKey().getColumnName());
                Long val = Index1IdxColumnValue.hydrateValue(e.getValue());
                Index1IdxColumnValue colValue = Index1IdxColumnValue.of(col, val);
                return Maps.immutableEntry(row, colValue);
            });
        }

        public BatchingVisitableView<Index1IdxRowResult> getRange(RangeRequest range) {
            if (range.getColumnNames().isEmpty()) {
                range = range.getBuilder().retainColumns(allColumns).build();
            }
            return BatchingVisitables.transform(t.getRange(tableRef, range), new Function<RowResult<byte[]>, Index1IdxRowResult>() {
                @Override
                public Index1IdxRowResult apply(RowResult<byte[]> input) {
                    return Index1IdxRowResult.of(input);
                }
            });
        }

        public IterableView<BatchingVisitable<Index1IdxRowResult>> getRanges(Iterable<RangeRequest> ranges) {
            Iterable<BatchingVisitable<RowResult<byte[]>>> rangeResults = t.getRanges(tableRef, ranges);
            return IterableView.of(rangeResults).transform(
                    new Function<BatchingVisitable<RowResult<byte[]>>, BatchingVisitable<Index1IdxRowResult>>() {
                @Override
                public BatchingVisitable<Index1IdxRowResult> apply(BatchingVisitable<RowResult<byte[]>> visitable) {
                    return BatchingVisitables.transform(visitable, new Function<RowResult<byte[]>, Index1IdxRowResult>() {
                        @Override
                        public Index1IdxRowResult apply(RowResult<byte[]> row) {
                            return Index1IdxRowResult.of(row);
                        }
                    });
                }
            });
        }

        public void deleteRange(RangeRequest range) {
            deleteRanges(ImmutableSet.of(range));
        }

        public void deleteRanges(Iterable<RangeRequest> ranges) {
            BatchingVisitables.concat(getRanges(ranges)).batchAccept(1000, new AbortingVisitor<List<Index1IdxRowResult>, RuntimeException>() {
                @Override
                public boolean visit(List<Index1IdxRowResult> rowResults) {
                    Multimap<Index1IdxRow, Index1IdxColumn> toRemove = HashMultimap.create();
                    for (Index1IdxRowResult rowResult : rowResults) {
                        for (Index1IdxColumnValue columnValue : rowResult.getColumnValues()) {
                            toRemove.put(rowResult.getRowName(), columnValue.getColumnName());
                        }
                    }
                    delete(toRemove);
                    return true;
                }
            });
        }

        @Override
        public List<String> findConstraintFailures(Map<Cell, byte[]> writes,
                                                   ConstraintCheckingTransaction transaction,
                                                   AtlasDbConstraintCheckingMode constraintCheckingMode) {
            return ImmutableList.of();
        }

        @Override
        public List<String> findConstraintFailuresNoRead(Map<Cell, byte[]> writes,
                                                         AtlasDbConstraintCheckingMode constraintCheckingMode) {
            return ImmutableList.of();
        }
    }


    @Generated("com.palantir.atlasdb.table.description.render.TableRenderer")
    public static final class Index2IdxTable implements
            AtlasDbDynamicMutablePersistentTable<Index2IdxTable.Index2IdxRow,
                                                    Index2IdxTable.Index2IdxColumn,
                                                    Index2IdxTable.Index2IdxColumnValue,
                                                    Index2IdxTable.Index2IdxRowResult> {
        private final Transaction t;
        private final List<Index2IdxTrigger> triggers;
        private final static String rawTableName = "index2_idx";
        private final TableReference tableRef;
        private final static ColumnSelection allColumns = ColumnSelection.all();

        public static Index2IdxTable of(DataTable table) {
            return new Index2IdxTable(table.t, table.tableRef.getNamespace(), ImmutableList.<Index2IdxTrigger>of());
        }

        public static Index2IdxTable of(DataTable table, Index2IdxTrigger trigger, Index2IdxTrigger... triggers) {
            return new Index2IdxTable(table.t, table.tableRef.getNamespace(), ImmutableList.<Index2IdxTrigger>builder().add(trigger).add(triggers).build());
        }

        public static Index2IdxTable of(DataTable table, List<Index2IdxTrigger> triggers) {
            return new Index2IdxTable(table.t, table.tableRef.getNamespace(), triggers);
        }

        private Index2IdxTable(Transaction t, Namespace namespace, List<Index2IdxTrigger> triggers) {
            this.t = t;
            this.tableRef = TableReference.create(namespace, rawTableName);
            this.triggers = triggers;
        }

        public static String getRawTableName() {
            return rawTableName;
        }

        public TableReference getTableRef() {
            return tableRef;
        }

        public String getTableName() {
            return tableRef.getQualifiedName();
        }

        public Namespace getNamespace() {
            return tableRef.getNamespace();
        }

        /**
         * <pre>
         * Index2IdxRow {
         *   {@literal Long value};
         *   {@literal Long id};
         * }
         * </pre>
         */
        public static final class Index2IdxRow implements Persistable, Comparable<Index2IdxRow> {
            private final long value;
            private final long id;

            public static Index2IdxRow of(long value, long id) {
                return new Index2IdxRow(value, id);
            }

            private Index2IdxRow(long value, long id) {
                this.value = value;
                this.id = id;
            }

            public long getValue() {
                return value;
            }

            public long getId() {
                return id;
            }

            public static Function<Index2IdxRow, Long> getValueFun() {
                return new Function<Index2IdxRow, Long>() {
                    @Override
                    public Long apply(Index2IdxRow row) {
                        return row.value;
                    }
                };
            }

            public static Function<Index2IdxRow, Long> getIdFun() {
                return new Function<Index2IdxRow, Long>() {
                    @Override
                    public Long apply(Index2IdxRow row) {
                        return row.id;
                    }
                };
            }

            @Override
            public byte[] persistToBytes() {
                byte[] valueBytes = PtBytes.toBytes(Long.MIN_VALUE ^ value);
                byte[] idBytes = PtBytes.toBytes(Long.MIN_VALUE ^ id);
                return EncodingUtils.add(valueBytes, idBytes);
            }

            public static final Hydrator<Index2IdxRow> BYTES_HYDRATOR = new Hydrator<Index2IdxRow>() {
                @Override
                public Index2IdxRow hydrateFromBytes(byte[] __input) {
                    int __index = 0;
                    Long value = Long.MIN_VALUE ^ PtBytes.toLong(__input, __index);
                    __index += 8;
                    Long id = Long.MIN_VALUE ^ PtBytes.toLong(__input, __index);
                    __index += 8;
                    return new Index2IdxRow(value, id);
                }
            };

            public static RangeRequest.Builder createPrefixRange(long value) {
                byte[] valueBytes = PtBytes.toBytes(Long.MIN_VALUE ^ value);
                return RangeRequest.builder().prefixRange(EncodingUtils.add(valueBytes));
            }

            public static Prefix prefix(long value) {
                byte[] valueBytes = PtBytes.toBytes(Long.MIN_VALUE ^ value);
                return new Prefix(EncodingUtils.add(valueBytes));
            }

            @Override
            public String toString() {
                return MoreObjects.toStringHelper(getClass().getSimpleName())
                    .add("value", value)
                    .add("id", id)
                    .toString();
            }

            @Override
            public boolean equals(Object obj) {
                if (this == obj) {
                    return true;
                }
                if (obj == null) {
                    return false;
                }
                if (getClass() != obj.getClass()) {
                    return false;
                }
                Index2IdxRow other = (Index2IdxRow) obj;
                return Objects.equal(value, other.value) && Objects.equal(id, other.id);
            }

            @Override
            public int hashCode() {
                return Arrays.deepHashCode(new Object[]{ value, id });
            }

            @Override
            public int compareTo(Index2IdxRow o) {
                return ComparisonChain.start()
                    .compare(this.value, o.value)
                    .compare(this.id, o.id)
                    .result();
            }
        }

        /**
         * <pre>
         * Index2IdxColumn {
         *   {@literal byte[] rowName};
         *   {@literal byte[] columnName};
         * }
         * </pre>
         */
        public static final class Index2IdxColumn implements Persistable, Comparable<Index2IdxColumn> {
            private final byte[] rowName;
            private final byte[] columnName;

            public static Index2IdxColumn of(byte[] rowName, byte[] columnName) {
                return new Index2IdxColumn(rowName, columnName);
            }

            private Index2IdxColumn(byte[] rowName, byte[] columnName) {
                this.rowName = rowName;
                this.columnName = columnName;
            }

            public byte[] getRowName() {
                return rowName;
            }

            public byte[] getColumnName() {
                return columnName;
            }

            public static Function<Index2IdxColumn, byte[]> getRowNameFun() {
                return new Function<Index2IdxColumn, byte[]>() {
                    @Override
                    public byte[] apply(Index2IdxColumn row) {
                        return row.rowName;
                    }
                };
            }

            public static Function<Index2IdxColumn, byte[]> getColumnNameFun() {
                return new Function<Index2IdxColumn, byte[]>() {
                    @Override
                    public byte[] apply(Index2IdxColumn row) {
                        return row.columnName;
                    }
                };
            }

            @Override
            public byte[] persistToBytes() {
                byte[] rowNameBytes = EncodingUtils.encodeSizedBytes(rowName);
                byte[] columnNameBytes = EncodingUtils.encodeSizedBytes(columnName);
                return EncodingUtils.add(rowNameBytes, columnNameBytes);
            }

            public static final Hydrator<Index2IdxColumn> BYTES_HYDRATOR = new Hydrator<Index2IdxColumn>() {
                @Override
                public Index2IdxColumn hydrateFromBytes(byte[] __input) {
                    int __index = 0;
                    byte[] rowName = EncodingUtils.decodeSizedBytes(__input, __index);
                    __index += EncodingUtils.sizeOfSizedBytes(rowName);
                    byte[] columnName = EncodingUtils.decodeSizedBytes(__input, __index);
                    __index += EncodingUtils.sizeOfSizedBytes(columnName);
                    return new Index2IdxColumn(rowName, columnName);
                }
            };

            public static SizedColumnRangeSelection createPrefixRangeUnsorted(byte[] rowName, int batchSize) {
                byte[] rowNameBytes = EncodingUtils.encodeSizedBytes(rowName);
                return ColumnRangeSelections.createPrefixRange(EncodingUtils.add(rowNameBytes), batchSize);
            }

            public static Prefix prefixUnsorted(byte[] rowName) {
                byte[] rowNameBytes = EncodingUtils.encodeSizedBytes(rowName);
                return new Prefix(EncodingUtils.add(rowNameBytes));
            }

            @Override
            public String toString() {
                return MoreObjects.toStringHelper(getClass().getSimpleName())
                    .add("rowName", rowName)
                    .add("columnName", columnName)
                    .toString();
            }

            @Override
            public boolean equals(Object obj) {
                if (this == obj) {
                    return true;
                }
                if (obj == null) {
                    return false;
                }
                if (getClass() != obj.getClass()) {
                    return false;
                }
                Index2IdxColumn other = (Index2IdxColumn) obj;
                return Arrays.equals(rowName, other.rowName) && Arrays.equals(columnName, other.columnName);
            }

            @Override
            public int hashCode() {
                return Arrays.deepHashCode(new Object[]{ rowName, columnName });
            }

            @Override
            public int compareTo(Index2IdxColumn o) {
                return ComparisonChain.start()
                    .compare(this.rowName, o.rowName, UnsignedBytes.lexicographicalComparator())
                    .compare(this.columnName, o.columnName, UnsignedBytes.lexicographicalComparator())
                    .result();
            }
        }

        public interface Index2IdxTrigger {
            public void putIndex2Idx(Multimap<Index2IdxRow, ? extends Index2IdxColumnValue> newRows);
        }

        /**
         * <pre>
         * Column name description {
         *   {@literal byte[] rowName};
         *   {@literal byte[] columnName};
         * }
         * Column value description {
         *   type: Long;
         * }
         * </pre>
         */
        public static final class Index2IdxColumnValue implements ColumnValue<Long> {
            private final Index2IdxColumn columnName;
            private final Long value;

            public static Index2IdxColumnValue of(Index2IdxColumn columnName, Long value) {
                return new Index2IdxColumnValue(columnName, value);
            }

            private Index2IdxColumnValue(Index2IdxColumn columnName, Long value) {
                this.columnName = columnName;
                this.value = value;
            }

            public Index2IdxColumn getColumnName() {
                return columnName;
            }

            @Override
            public Long getValue() {
                return value;
            }

            @Override
            public byte[] persistColumnName() {
                return columnName.persistToBytes();
            }

            @Override
            public byte[] persistValue() {
                byte[] bytes = EncodingUtils.encodeUnsignedVarLong(value);
                return CompressionUtils.compress(bytes, Compression.NONE);
            }

            public static Long hydrateValue(byte[] bytes) {
                bytes = CompressionUtils.decompress(bytes, Compression.NONE);
                return EncodingUtils.decodeUnsignedVarLong(bytes, 0);
            }

            public static Function<Index2IdxColumnValue, Index2IdxColumn> getColumnNameFun() {
                return new Function<Index2IdxColumnValue, Index2IdxColumn>() {
                    @Override
                    public Index2IdxColumn apply(Index2IdxColumnValue columnValue) {
                        return columnValue.getColumnName();
                    }
                };
            }

            public static Function<Index2IdxColumnValue, Long> getValueFun() {
                return new Function<Index2IdxColumnValue, Long>() {
                    @Override
                    public Long apply(Index2IdxColumnValue columnValue) {
                        return columnValue.getValue();
                    }
                };
            }

            @Override
            public String toString() {
                return MoreObjects.toStringHelper(getClass().getSimpleName())
                    .add("ColumnName", this.columnName)
                    .add("Value", this.value)
                    .toString();
            }
        }

        public static final class Index2IdxRowResult implements TypedRowResult {
            private final Index2IdxRow rowName;
            private final ImmutableSet<Index2IdxColumnValue> columnValues;

            public static Index2IdxRowResult of(RowResult<byte[]> rowResult) {
                Index2IdxRow rowName = Index2IdxRow.BYTES_HYDRATOR.hydrateFromBytes(rowResult.getRowName());
                Set<Index2IdxColumnValue> columnValues = Sets.newHashSetWithExpectedSize(rowResult.getColumns().size());
                for (Entry<byte[], byte[]> e : rowResult.getColumns().entrySet()) {
                    Index2IdxColumn col = Index2IdxColumn.BYTES_HYDRATOR.hydrateFromBytes(e.getKey());
                    Long value = Index2IdxColumnValue.hydrateValue(e.getValue());
                    columnValues.add(Index2IdxColumnValue.of(col, value));
                }
                return new Index2IdxRowResult(rowName, ImmutableSet.copyOf(columnValues));
            }

            private Index2IdxRowResult(Index2IdxRow rowName, ImmutableSet<Index2IdxColumnValue> columnValues) {
                this.rowName = rowName;
                this.columnValues = columnValues;
            }

            @Override
            public Index2IdxRow getRowName() {
                return rowName;
            }

            public Set<Index2IdxColumnValue> getColumnValues() {
                return columnValues;
            }

            public static Function<Index2IdxRowResult, Index2IdxRow> getRowNameFun() {
                return new Function<Index2IdxRowResult, Index2IdxRow>() {
                    @Override
                    public Index2IdxRow apply(Index2IdxRowResult rowResult) {
                        return rowResult.rowName;
                    }
                };
            }

            public static Function<Index2IdxRowResult, ImmutableSet<Index2IdxColumnValue>> getColumnValuesFun() {
                return new Function<Index2IdxRowResult, ImmutableSet<Index2IdxColumnValue>>() {
                    @Override
                    public ImmutableSet<Index2IdxColumnValue> apply(Index2IdxRowResult rowResult) {
                        return rowResult.columnValues;
                    }
                };
            }

            @Override
            public String toString() {
                return MoreObjects.toStringHelper(getClass().getSimpleName())
                    .add("RowName", getRowName())
                    .add("ColumnValues", getColumnValues())
                    .toString();
            }
        }

        @Override
        public void delete(Index2IdxRow row, Index2IdxColumn column) {
            delete(ImmutableMultimap.of(row, column));
        }

        @Override
        public void delete(Iterable<Index2IdxRow> rows) {
            Multimap<Index2IdxRow, Index2IdxColumn> toRemove = HashMultimap.create();
            Multimap<Index2IdxRow, Index2IdxColumnValue> result = getRowsMultimap(rows);
            for (Entry<Index2IdxRow, Index2IdxColumnValue> e : result.entries()) {
                toRemove.put(e.getKey(), e.getValue().getColumnName());
            }
            delete(toRemove);
        }

        @Override
        public void delete(Multimap<Index2IdxRow, Index2IdxColumn> values) {
            t.delete(tableRef, ColumnValues.toCells(values));
        }

        @Override
        public void put(Index2IdxRow rowName, Iterable<Index2IdxColumnValue> values) {
            put(ImmutableMultimap.<Index2IdxRow, Index2IdxColumnValue>builder().putAll(rowName, values).build());
        }

        @Override
        public void put(Index2IdxRow rowName, Index2IdxColumnValue... values) {
            put(ImmutableMultimap.<Index2IdxRow, Index2IdxColumnValue>builder().putAll(rowName, values).build());
        }

        @Override
        public void put(Multimap<Index2IdxRow, ? extends Index2IdxColumnValue> values) {
            t.useTable(tableRef, this);
            t.put(tableRef, ColumnValues.toCellValues(values));
            for (Index2IdxTrigger trigger : triggers) {
                trigger.putIndex2Idx(values);
            }
        }

        @Override
        public void putUnlessExists(Index2IdxRow rowName, Iterable<Index2IdxColumnValue> values) {
            putUnlessExists(ImmutableMultimap.<Index2IdxRow, Index2IdxColumnValue>builder().putAll(rowName, values).build());
        }

        @Override
        public void putUnlessExists(Index2IdxRow rowName, Index2IdxColumnValue... values) {
            putUnlessExists(ImmutableMultimap.<Index2IdxRow, Index2IdxColumnValue>builder().putAll(rowName, values).build());
        }

        @Override
        public void putUnlessExists(Multimap<Index2IdxRow, ? extends Index2IdxColumnValue> rows) {
            Multimap<Index2IdxRow, Index2IdxColumn> toGet = Multimaps.transformValues(rows, Index2IdxColumnValue.getColumnNameFun());
            Multimap<Index2IdxRow, Index2IdxColumnValue> existing = get(toGet);
            Multimap<Index2IdxRow, Index2IdxColumnValue> toPut = HashMultimap.create();
            for (Entry<Index2IdxRow, ? extends Index2IdxColumnValue> entry : rows.entries()) {
                if (!existing.containsEntry(entry.getKey(), entry.getValue())) {
                    toPut.put(entry.getKey(), entry.getValue());
                }
            }
            put(toPut);
        }

        @Override
        public void touch(Multimap<Index2IdxRow, Index2IdxColumn> values) {
            Multimap<Index2IdxRow, Index2IdxColumnValue> currentValues = get(values);
            put(currentValues);
            Multimap<Index2IdxRow, Index2IdxColumn> toDelete = HashMultimap.create(values);
            for (Map.Entry<Index2IdxRow, Index2IdxColumnValue> e : currentValues.entries()) {
                toDelete.remove(e.getKey(), e.getValue().getColumnName());
            }
            delete(toDelete);
        }

        public static ColumnSelection getColumnSelection(Collection<Index2IdxColumn> cols) {
            return ColumnSelection.create(Collections2.transform(cols, Persistables.persistToBytesFunction()));
        }

        public static ColumnSelection getColumnSelection(Index2IdxColumn... cols) {
            return getColumnSelection(Arrays.asList(cols));
        }

        @Override
        public Multimap<Index2IdxRow, Index2IdxColumnValue> get(Multimap<Index2IdxRow, Index2IdxColumn> cells) {
            Set<Cell> rawCells = ColumnValues.toCells(cells);
            Map<Cell, byte[]> rawResults = t.get(tableRef, rawCells);
            Multimap<Index2IdxRow, Index2IdxColumnValue> rowMap = HashMultimap.create();
            for (Entry<Cell, byte[]> e : rawResults.entrySet()) {
                if (e.getValue().length > 0) {
                    Index2IdxRow row = Index2IdxRow.BYTES_HYDRATOR.hydrateFromBytes(e.getKey().getRowName());
                    Index2IdxColumn col = Index2IdxColumn.BYTES_HYDRATOR.hydrateFromBytes(e.getKey().getColumnName());
                    Long val = Index2IdxColumnValue.hydrateValue(e.getValue());
                    rowMap.put(row, Index2IdxColumnValue.of(col, val));
                }
            }
            return rowMap;
        }

        @Override
        public Multimap<Index2IdxRow, Index2IdxColumnValue> getAsync(final Multimap<Index2IdxRow, Index2IdxColumn> cells, ExecutorService exec) {
            Callable<Multimap<Index2IdxRow, Index2IdxColumnValue>> c =
                    new Callable<Multimap<Index2IdxRow, Index2IdxColumnValue>>() {
                @Override
                public Multimap<Index2IdxRow, Index2IdxColumnValue> call() {
                    return get(cells);
                }
            };
            return AsyncProxy.create(exec.submit(c), Multimap.class);
        }

        @Override
        public List<Index2IdxColumnValue> getRowColumns(Index2IdxRow row) {
            return getRowColumns(row, allColumns);
        }

        @Override
        public List<Index2IdxColumnValue> getRowColumns(Index2IdxRow row, ColumnSelection columns) {
            byte[] bytes = row.persistToBytes();
            RowResult<byte[]> rowResult = t.getRows(tableRef, ImmutableSet.of(bytes), columns).get(bytes);
            if (rowResult == null) {
                return ImmutableList.of();
            } else {
                List<Index2IdxColumnValue> ret = Lists.newArrayListWithCapacity(rowResult.getColumns().size());
                for (Entry<byte[], byte[]> e : rowResult.getColumns().entrySet()) {
                    Index2IdxColumn col = Index2IdxColumn.BYTES_HYDRATOR.hydrateFromBytes(e.getKey());
                    Long val = Index2IdxColumnValue.hydrateValue(e.getValue());
                    ret.add(Index2IdxColumnValue.of(col, val));
                }
                return ret;
            }
        }

        @Override
        public Multimap<Index2IdxRow, Index2IdxColumnValue> getRowsMultimap(Iterable<Index2IdxRow> rows) {
            return getRowsMultimapInternal(rows, allColumns);
        }

        @Override
        public Multimap<Index2IdxRow, Index2IdxColumnValue> getRowsMultimap(Iterable<Index2IdxRow> rows, ColumnSelection columns) {
            return getRowsMultimapInternal(rows, columns);
        }

        @Override
        public Multimap<Index2IdxRow, Index2IdxColumnValue> getAsyncRowsMultimap(Iterable<Index2IdxRow> rows, ExecutorService exec) {
            return getAsyncRowsMultimap(rows, allColumns, exec);
        }

        @Override
        public Multimap<Index2IdxRow, Index2IdxColumnValue> getAsyncRowsMultimap(final Iterable<Index2IdxRow> rows, final ColumnSelection columns, ExecutorService exec) {
            Callable<Multimap<Index2IdxRow, Index2IdxColumnValue>> c =
                    new Callable<Multimap<Index2IdxRow, Index2IdxColumnValue>>() {
                @Override
                public Multimap<Index2IdxRow, Index2IdxColumnValue> call() {
                    return getRowsMultimapInternal(rows, columns);
                }
            };
            return AsyncProxy.create(exec.submit(c), Multimap.class);
        }

        private Multimap<Index2IdxRow, Index2IdxColumnValue> getRowsMultimapInternal(Iterable<Index2IdxRow> rows, ColumnSelection columns) {
            SortedMap<byte[], RowResult<byte[]>> results = t.getRows(tableRef, Persistables.persistAll(rows), columns);
            return getRowMapFromRowResults(results.values());
        }

        private static Multimap<Index2IdxRow, Index2IdxColumnValue> getRowMapFromRowResults(Collection<RowResult<byte[]>> rowResults) {
            Multimap<Index2IdxRow, Index2IdxColumnValue> rowMap = HashMultimap.create();
            for (RowResult<byte[]> result : rowResults) {
                Index2IdxRow row = Index2IdxRow.BYTES_HYDRATOR.hydrateFromBytes(result.getRowName());
                for (Entry<byte[], byte[]> e : result.getColumns().entrySet()) {
                    Index2IdxColumn col = Index2IdxColumn.BYTES_HYDRATOR.hydrateFromBytes(e.getKey());
                    Long val = Index2IdxColumnValue.hydrateValue(e.getValue());
                    rowMap.put(row, Index2IdxColumnValue.of(col, val));
                }
            }
            return rowMap;
        }

        @Override
        public Map<Index2IdxRow, BatchingVisitable<Index2IdxColumnValue>> getRowsColumnRange(Iterable<Index2IdxRow> rows, SizedColumnRangeSelection columnRangeSelection) {
            Map<byte[], BatchingVisitable<Map.Entry<Cell, byte[]>>> results = t.getRowsColumnRange(tableRef, Persistables.persistAll(rows), columnRangeSelection);
            Map<Index2IdxRow, BatchingVisitable<Index2IdxColumnValue>> transformed = Maps.newHashMapWithExpectedSize(results.size());
            for (Entry<byte[], BatchingVisitable<Map.Entry<Cell, byte[]>>> e : results.entrySet()) {
                Index2IdxRow row = Index2IdxRow.BYTES_HYDRATOR.hydrateFromBytes(e.getKey());
                BatchingVisitable<Index2IdxColumnValue> bv = BatchingVisitables.transform(e.getValue(), result -> {
                    Index2IdxColumn col = Index2IdxColumn.BYTES_HYDRATOR.hydrateFromBytes(result.getKey().getColumnName());
                    Long val = Index2IdxColumnValue.hydrateValue(result.getValue());
                    return Index2IdxColumnValue.of(col, val);
                });
                transformed.put(row, bv);
            }
            return transformed;
        }

        @Override
        public Iterator<Map.Entry<Index2IdxRow, Index2IdxColumnValue>> getRowsColumnRange(Iterable<Index2IdxRow> rows, ColumnRangeSelection columnRangeSelection, int batchHint) {
            Iterator<Map.Entry<Cell, byte[]>> results = t.getRowsColumnRange(getTableRef(), Persistables.persistAll(rows), columnRangeSelection, batchHint);
            return Iterators.transform(results, e -> {
                Index2IdxRow row = Index2IdxRow.BYTES_HYDRATOR.hydrateFromBytes(e.getKey().getRowName());
                Index2IdxColumn col = Index2IdxColumn.BYTES_HYDRATOR.hydrateFromBytes(e.getKey().getColumnName());
                Long val = Index2IdxColumnValue.hydrateValue(e.getValue());
                Index2IdxColumnValue colValue = Index2IdxColumnValue.of(col, val);
                return Maps.immutableEntry(row, colValue);
            });
        }

        public BatchingVisitableView<Index2IdxRowResult> getRange(RangeRequest range) {
            if (range.getColumnNames().isEmpty()) {
                range = range.getBuilder().retainColumns(allColumns).build();
            }
            return BatchingVisitables.transform(t.getRange(tableRef, range), new Function<RowResult<byte[]>, Index2IdxRowResult>() {
                @Override
                public Index2IdxRowResult apply(RowResult<byte[]> input) {
                    return Index2IdxRowResult.of(input);
                }
            });
        }

        public IterableView<BatchingVisitable<Index2IdxRowResult>> getRanges(Iterable<RangeRequest> ranges) {
            Iterable<BatchingVisitable<RowResult<byte[]>>> rangeResults = t.getRanges(tableRef, ranges);
            return IterableView.of(rangeResults).transform(
                    new Function<BatchingVisitable<RowResult<byte[]>>, BatchingVisitable<Index2IdxRowResult>>() {
                @Override
                public BatchingVisitable<Index2IdxRowResult> apply(BatchingVisitable<RowResult<byte[]>> visitable) {
                    return BatchingVisitables.transform(visitable, new Function<RowResult<byte[]>, Index2IdxRowResult>() {
                        @Override
                        public Index2IdxRowResult apply(RowResult<byte[]> row) {
                            return Index2IdxRowResult.of(row);
                        }
                    });
                }
            });
        }

        public void deleteRange(RangeRequest range) {
            deleteRanges(ImmutableSet.of(range));
        }

        public void deleteRanges(Iterable<RangeRequest> ranges) {
            BatchingVisitables.concat(getRanges(ranges)).batchAccept(1000, new AbortingVisitor<List<Index2IdxRowResult>, RuntimeException>() {
                @Override
                public boolean visit(List<Index2IdxRowResult> rowResults) {
                    Multimap<Index2IdxRow, Index2IdxColumn> toRemove = HashMultimap.create();
                    for (Index2IdxRowResult rowResult : rowResults) {
                        for (Index2IdxColumnValue columnValue : rowResult.getColumnValues()) {
                            toRemove.put(rowResult.getRowName(), columnValue.getColumnName());
                        }
                    }
                    delete(toRemove);
                    return true;
                }
            });
        }

        @Override
        public List<String> findConstraintFailures(Map<Cell, byte[]> writes,
                                                   ConstraintCheckingTransaction transaction,
                                                   AtlasDbConstraintCheckingMode constraintCheckingMode) {
            return ImmutableList.of();
        }

        @Override
        public List<String> findConstraintFailuresNoRead(Map<Cell, byte[]> writes,
                                                         AtlasDbConstraintCheckingMode constraintCheckingMode) {
            return ImmutableList.of();
        }
    }


    @Generated("com.palantir.atlasdb.table.description.render.TableRenderer")
    public static final class Index3IdxTable implements
            AtlasDbDynamicMutablePersistentTable<Index3IdxTable.Index3IdxRow,
                                                    Index3IdxTable.Index3IdxColumn,
                                                    Index3IdxTable.Index3IdxColumnValue,
                                                    Index3IdxTable.Index3IdxRowResult> {
        private final Transaction t;
        private final List<Index3IdxTrigger> triggers;
        private final static String rawTableName = "index3_idx";
        private final TableReference tableRef;
        private final static ColumnSelection allColumns = ColumnSelection.all();

        public static Index3IdxTable of(DataTable table) {
            return new Index3IdxTable(table.t, table.tableRef.getNamespace(), ImmutableList.<Index3IdxTrigger>of());
        }

        public static Index3IdxTable of(DataTable table, Index3IdxTrigger trigger, Index3IdxTrigger... triggers) {
            return new Index3IdxTable(table.t, table.tableRef.getNamespace(), ImmutableList.<Index3IdxTrigger>builder().add(trigger).add(triggers).build());
        }

        public static Index3IdxTable of(DataTable table, List<Index3IdxTrigger> triggers) {
            return new Index3IdxTable(table.t, table.tableRef.getNamespace(), triggers);
        }

        private Index3IdxTable(Transaction t, Namespace namespace, List<Index3IdxTrigger> triggers) {
            this.t = t;
            this.tableRef = TableReference.create(namespace, rawTableName);
            this.triggers = triggers;
        }

        public static String getRawTableName() {
            return rawTableName;
        }

        public TableReference getTableRef() {
            return tableRef;
        }

        public String getTableName() {
            return tableRef.getQualifiedName();
        }

        public Namespace getNamespace() {
            return tableRef.getNamespace();
        }

        /**
         * <pre>
         * Index3IdxRow {
         *   {@literal Long value};
         * }
         * </pre>
         */
        public static final class Index3IdxRow implements Persistable, Comparable<Index3IdxRow> {
            private final long value;

            public static Index3IdxRow of(long value) {
                return new Index3IdxRow(value);
            }

            private Index3IdxRow(long value) {
                this.value = value;
            }

            public long getValue() {
                return value;
            }

            public static Function<Index3IdxRow, Long> getValueFun() {
                return new Function<Index3IdxRow, Long>() {
                    @Override
                    public Long apply(Index3IdxRow row) {
                        return row.value;
                    }
                };
            }

            public static Function<Long, Index3IdxRow> fromValueFun() {
                return new Function<Long, Index3IdxRow>() {
                    @Override
                    public Index3IdxRow apply(Long row) {
                        return Index3IdxRow.of(row);
                    }
                };
            }

            @Override
            public byte[] persistToBytes() {
                byte[] valueBytes = PtBytes.toBytes(Long.MIN_VALUE ^ value);
                return EncodingUtils.add(valueBytes);
            }

            public static final Hydrator<Index3IdxRow> BYTES_HYDRATOR = new Hydrator<Index3IdxRow>() {
                @Override
                public Index3IdxRow hydrateFromBytes(byte[] __input) {
                    int __index = 0;
                    Long value = Long.MIN_VALUE ^ PtBytes.toLong(__input, __index);
                    __index += 8;
                    return new Index3IdxRow(value);
                }
            };

            @Override
            public String toString() {
                return MoreObjects.toStringHelper(getClass().getSimpleName())
                    .add("value", value)
                    .toString();
            }

            @Override
            public boolean equals(Object obj) {
                if (this == obj) {
                    return true;
                }
                if (obj == null) {
                    return false;
                }
                if (getClass() != obj.getClass()) {
                    return false;
                }
                Index3IdxRow other = (Index3IdxRow) obj;
                return Objects.equal(value, other.value);
            }

            @Override
            public int hashCode() {
                return Objects.hashCode(value);
            }

            @Override
            public int compareTo(Index3IdxRow o) {
                return ComparisonChain.start()
                    .compare(this.value, o.value)
                    .result();
            }
        }

        /**
         * <pre>
         * Index3IdxColumn {
         *   {@literal byte[] rowName};
         *   {@literal byte[] columnName};
         * }
         * </pre>
         */
        public static final class Index3IdxColumn implements Persistable, Comparable<Index3IdxColumn> {
            private final byte[] rowName;
            private final byte[] columnName;

            public static Index3IdxColumn of(byte[] rowName, byte[] columnName) {
                return new Index3IdxColumn(rowName, columnName);
            }

            private Index3IdxColumn(byte[] rowName, byte[] columnName) {
                this.rowName = rowName;
                this.columnName = columnName;
            }

            public byte[] getRowName() {
                return rowName;
            }

            public byte[] getColumnName() {
                return columnName;
            }

            public static Function<Index3IdxColumn, byte[]> getRowNameFun() {
                return new Function<Index3IdxColumn, byte[]>() {
                    @Override
                    public byte[] apply(Index3IdxColumn row) {
                        return row.rowName;
                    }
                };
            }

            public static Function<Index3IdxColumn, byte[]> getColumnNameFun() {
                return new Function<Index3IdxColumn, byte[]>() {
                    @Override
                    public byte[] apply(Index3IdxColumn row) {
                        return row.columnName;
                    }
                };
            }

            @Override
            public byte[] persistToBytes() {
                byte[] rowNameBytes = EncodingUtils.encodeSizedBytes(rowName);
                byte[] columnNameBytes = EncodingUtils.encodeSizedBytes(columnName);
                return EncodingUtils.add(rowNameBytes, columnNameBytes);
            }

            public static final Hydrator<Index3IdxColumn> BYTES_HYDRATOR = new Hydrator<Index3IdxColumn>() {
                @Override
                public Index3IdxColumn hydrateFromBytes(byte[] __input) {
                    int __index = 0;
                    byte[] rowName = EncodingUtils.decodeSizedBytes(__input, __index);
                    __index += EncodingUtils.sizeOfSizedBytes(rowName);
                    byte[] columnName = EncodingUtils.decodeSizedBytes(__input, __index);
                    __index += EncodingUtils.sizeOfSizedBytes(columnName);
                    return new Index3IdxColumn(rowName, columnName);
                }
            };

            public static SizedColumnRangeSelection createPrefixRangeUnsorted(byte[] rowName, int batchSize) {
                byte[] rowNameBytes = EncodingUtils.encodeSizedBytes(rowName);
                return ColumnRangeSelections.createPrefixRange(EncodingUtils.add(rowNameBytes), batchSize);
            }

            public static Prefix prefixUnsorted(byte[] rowName) {
                byte[] rowNameBytes = EncodingUtils.encodeSizedBytes(rowName);
                return new Prefix(EncodingUtils.add(rowNameBytes));
            }

            @Override
            public String toString() {
                return MoreObjects.toStringHelper(getClass().getSimpleName())
                    .add("rowName", rowName)
                    .add("columnName", columnName)
                    .toString();
            }

            @Override
            public boolean equals(Object obj) {
                if (this == obj) {
                    return true;
                }
                if (obj == null) {
                    return false;
                }
                if (getClass() != obj.getClass()) {
                    return false;
                }
                Index3IdxColumn other = (Index3IdxColumn) obj;
                return Arrays.equals(rowName, other.rowName) && Arrays.equals(columnName, other.columnName);
            }

            @Override
            public int hashCode() {
                return Arrays.deepHashCode(new Object[]{ rowName, columnName });
            }

            @Override
            public int compareTo(Index3IdxColumn o) {
                return ComparisonChain.start()
                    .compare(this.rowName, o.rowName, UnsignedBytes.lexicographicalComparator())
                    .compare(this.columnName, o.columnName, UnsignedBytes.lexicographicalComparator())
                    .result();
            }
        }

        public interface Index3IdxTrigger {
            public void putIndex3Idx(Multimap<Index3IdxRow, ? extends Index3IdxColumnValue> newRows);
        }

        /**
         * <pre>
         * Column name description {
         *   {@literal byte[] rowName};
         *   {@literal byte[] columnName};
         * }
         * Column value description {
         *   type: Long;
         * }
         * </pre>
         */
        public static final class Index3IdxColumnValue implements ColumnValue<Long> {
            private final Index3IdxColumn columnName;
            private final Long value;

            public static Index3IdxColumnValue of(Index3IdxColumn columnName, Long value) {
                return new Index3IdxColumnValue(columnName, value);
            }

            private Index3IdxColumnValue(Index3IdxColumn columnName, Long value) {
                this.columnName = columnName;
                this.value = value;
            }

            public Index3IdxColumn getColumnName() {
                return columnName;
            }

            @Override
            public Long getValue() {
                return value;
            }

            @Override
            public byte[] persistColumnName() {
                return columnName.persistToBytes();
            }

            @Override
            public byte[] persistValue() {
                byte[] bytes = EncodingUtils.encodeUnsignedVarLong(value);
                return CompressionUtils.compress(bytes, Compression.NONE);
            }

            public static Long hydrateValue(byte[] bytes) {
                bytes = CompressionUtils.decompress(bytes, Compression.NONE);
                return EncodingUtils.decodeUnsignedVarLong(bytes, 0);
            }

            public static Function<Index3IdxColumnValue, Index3IdxColumn> getColumnNameFun() {
                return new Function<Index3IdxColumnValue, Index3IdxColumn>() {
                    @Override
                    public Index3IdxColumn apply(Index3IdxColumnValue columnValue) {
                        return columnValue.getColumnName();
                    }
                };
            }

            public static Function<Index3IdxColumnValue, Long> getValueFun() {
                return new Function<Index3IdxColumnValue, Long>() {
                    @Override
                    public Long apply(Index3IdxColumnValue columnValue) {
                        return columnValue.getValue();
                    }
                };
            }

            @Override
            public String toString() {
                return MoreObjects.toStringHelper(getClass().getSimpleName())
                    .add("ColumnName", this.columnName)
                    .add("Value", this.value)
                    .toString();
            }
        }

        public static final class Index3IdxRowResult implements TypedRowResult {
            private final Index3IdxRow rowName;
            private final ImmutableSet<Index3IdxColumnValue> columnValues;

            public static Index3IdxRowResult of(RowResult<byte[]> rowResult) {
                Index3IdxRow rowName = Index3IdxRow.BYTES_HYDRATOR.hydrateFromBytes(rowResult.getRowName());
                Set<Index3IdxColumnValue> columnValues = Sets.newHashSetWithExpectedSize(rowResult.getColumns().size());
                for (Entry<byte[], byte[]> e : rowResult.getColumns().entrySet()) {
                    Index3IdxColumn col = Index3IdxColumn.BYTES_HYDRATOR.hydrateFromBytes(e.getKey());
                    Long value = Index3IdxColumnValue.hydrateValue(e.getValue());
                    columnValues.add(Index3IdxColumnValue.of(col, value));
                }
                return new Index3IdxRowResult(rowName, ImmutableSet.copyOf(columnValues));
            }

            private Index3IdxRowResult(Index3IdxRow rowName, ImmutableSet<Index3IdxColumnValue> columnValues) {
                this.rowName = rowName;
                this.columnValues = columnValues;
            }

            @Override
            public Index3IdxRow getRowName() {
                return rowName;
            }

            public Set<Index3IdxColumnValue> getColumnValues() {
                return columnValues;
            }

            public static Function<Index3IdxRowResult, Index3IdxRow> getRowNameFun() {
                return new Function<Index3IdxRowResult, Index3IdxRow>() {
                    @Override
                    public Index3IdxRow apply(Index3IdxRowResult rowResult) {
                        return rowResult.rowName;
                    }
                };
            }

            public static Function<Index3IdxRowResult, ImmutableSet<Index3IdxColumnValue>> getColumnValuesFun() {
                return new Function<Index3IdxRowResult, ImmutableSet<Index3IdxColumnValue>>() {
                    @Override
                    public ImmutableSet<Index3IdxColumnValue> apply(Index3IdxRowResult rowResult) {
                        return rowResult.columnValues;
                    }
                };
            }

            @Override
            public String toString() {
                return MoreObjects.toStringHelper(getClass().getSimpleName())
                    .add("RowName", getRowName())
                    .add("ColumnValues", getColumnValues())
                    .toString();
            }
        }

        @Override
        public void delete(Index3IdxRow row, Index3IdxColumn column) {
            delete(ImmutableMultimap.of(row, column));
        }

        @Override
        public void delete(Iterable<Index3IdxRow> rows) {
            Multimap<Index3IdxRow, Index3IdxColumn> toRemove = HashMultimap.create();
            Multimap<Index3IdxRow, Index3IdxColumnValue> result = getRowsMultimap(rows);
            for (Entry<Index3IdxRow, Index3IdxColumnValue> e : result.entries()) {
                toRemove.put(e.getKey(), e.getValue().getColumnName());
            }
            delete(toRemove);
        }

        @Override
        public void delete(Multimap<Index3IdxRow, Index3IdxColumn> values) {
            t.delete(tableRef, ColumnValues.toCells(values));
        }

        @Override
        public void put(Index3IdxRow rowName, Iterable<Index3IdxColumnValue> values) {
            put(ImmutableMultimap.<Index3IdxRow, Index3IdxColumnValue>builder().putAll(rowName, values).build());
        }

        @Override
        public void put(Index3IdxRow rowName, Index3IdxColumnValue... values) {
            put(ImmutableMultimap.<Index3IdxRow, Index3IdxColumnValue>builder().putAll(rowName, values).build());
        }

        @Override
        public void put(Multimap<Index3IdxRow, ? extends Index3IdxColumnValue> values) {
            t.useTable(tableRef, this);
            t.put(tableRef, ColumnValues.toCellValues(values));
            for (Index3IdxTrigger trigger : triggers) {
                trigger.putIndex3Idx(values);
            }
        }

        @Override
        public void putUnlessExists(Index3IdxRow rowName, Iterable<Index3IdxColumnValue> values) {
            putUnlessExists(ImmutableMultimap.<Index3IdxRow, Index3IdxColumnValue>builder().putAll(rowName, values).build());
        }

        @Override
        public void putUnlessExists(Index3IdxRow rowName, Index3IdxColumnValue... values) {
            putUnlessExists(ImmutableMultimap.<Index3IdxRow, Index3IdxColumnValue>builder().putAll(rowName, values).build());
        }

        @Override
        public void putUnlessExists(Multimap<Index3IdxRow, ? extends Index3IdxColumnValue> rows) {
            Multimap<Index3IdxRow, Index3IdxColumn> toGet = Multimaps.transformValues(rows, Index3IdxColumnValue.getColumnNameFun());
            Multimap<Index3IdxRow, Index3IdxColumnValue> existing = get(toGet);
            Multimap<Index3IdxRow, Index3IdxColumnValue> toPut = HashMultimap.create();
            for (Entry<Index3IdxRow, ? extends Index3IdxColumnValue> entry : rows.entries()) {
                if (!existing.containsEntry(entry.getKey(), entry.getValue())) {
                    toPut.put(entry.getKey(), entry.getValue());
                }
            }
            put(toPut);
        }

        @Override
        public void touch(Multimap<Index3IdxRow, Index3IdxColumn> values) {
            Multimap<Index3IdxRow, Index3IdxColumnValue> currentValues = get(values);
            put(currentValues);
            Multimap<Index3IdxRow, Index3IdxColumn> toDelete = HashMultimap.create(values);
            for (Map.Entry<Index3IdxRow, Index3IdxColumnValue> e : currentValues.entries()) {
                toDelete.remove(e.getKey(), e.getValue().getColumnName());
            }
            delete(toDelete);
        }

        public static ColumnSelection getColumnSelection(Collection<Index3IdxColumn> cols) {
            return ColumnSelection.create(Collections2.transform(cols, Persistables.persistToBytesFunction()));
        }

        public static ColumnSelection getColumnSelection(Index3IdxColumn... cols) {
            return getColumnSelection(Arrays.asList(cols));
        }

        @Override
        public Multimap<Index3IdxRow, Index3IdxColumnValue> get(Multimap<Index3IdxRow, Index3IdxColumn> cells) {
            Set<Cell> rawCells = ColumnValues.toCells(cells);
            Map<Cell, byte[]> rawResults = t.get(tableRef, rawCells);
            Multimap<Index3IdxRow, Index3IdxColumnValue> rowMap = HashMultimap.create();
            for (Entry<Cell, byte[]> e : rawResults.entrySet()) {
                if (e.getValue().length > 0) {
                    Index3IdxRow row = Index3IdxRow.BYTES_HYDRATOR.hydrateFromBytes(e.getKey().getRowName());
                    Index3IdxColumn col = Index3IdxColumn.BYTES_HYDRATOR.hydrateFromBytes(e.getKey().getColumnName());
                    Long val = Index3IdxColumnValue.hydrateValue(e.getValue());
                    rowMap.put(row, Index3IdxColumnValue.of(col, val));
                }
            }
            return rowMap;
        }

        @Override
        public Multimap<Index3IdxRow, Index3IdxColumnValue> getAsync(final Multimap<Index3IdxRow, Index3IdxColumn> cells, ExecutorService exec) {
            Callable<Multimap<Index3IdxRow, Index3IdxColumnValue>> c =
                    new Callable<Multimap<Index3IdxRow, Index3IdxColumnValue>>() {
                @Override
                public Multimap<Index3IdxRow, Index3IdxColumnValue> call() {
                    return get(cells);
                }
            };
            return AsyncProxy.create(exec.submit(c), Multimap.class);
        }

        @Override
        public List<Index3IdxColumnValue> getRowColumns(Index3IdxRow row) {
            return getRowColumns(row, allColumns);
        }

        @Override
        public List<Index3IdxColumnValue> getRowColumns(Index3IdxRow row, ColumnSelection columns) {
            byte[] bytes = row.persistToBytes();
            RowResult<byte[]> rowResult = t.getRows(tableRef, ImmutableSet.of(bytes), columns).get(bytes);
            if (rowResult == null) {
                return ImmutableList.of();
            } else {
                List<Index3IdxColumnValue> ret = Lists.newArrayListWithCapacity(rowResult.getColumns().size());
                for (Entry<byte[], byte[]> e : rowResult.getColumns().entrySet()) {
                    Index3IdxColumn col = Index3IdxColumn.BYTES_HYDRATOR.hydrateFromBytes(e.getKey());
                    Long val = Index3IdxColumnValue.hydrateValue(e.getValue());
                    ret.add(Index3IdxColumnValue.of(col, val));
                }
                return ret;
            }
        }

        @Override
        public Multimap<Index3IdxRow, Index3IdxColumnValue> getRowsMultimap(Iterable<Index3IdxRow> rows) {
            return getRowsMultimapInternal(rows, allColumns);
        }

        @Override
        public Multimap<Index3IdxRow, Index3IdxColumnValue> getRowsMultimap(Iterable<Index3IdxRow> rows, ColumnSelection columns) {
            return getRowsMultimapInternal(rows, columns);
        }

        @Override
        public Multimap<Index3IdxRow, Index3IdxColumnValue> getAsyncRowsMultimap(Iterable<Index3IdxRow> rows, ExecutorService exec) {
            return getAsyncRowsMultimap(rows, allColumns, exec);
        }

        @Override
        public Multimap<Index3IdxRow, Index3IdxColumnValue> getAsyncRowsMultimap(final Iterable<Index3IdxRow> rows, final ColumnSelection columns, ExecutorService exec) {
            Callable<Multimap<Index3IdxRow, Index3IdxColumnValue>> c =
                    new Callable<Multimap<Index3IdxRow, Index3IdxColumnValue>>() {
                @Override
                public Multimap<Index3IdxRow, Index3IdxColumnValue> call() {
                    return getRowsMultimapInternal(rows, columns);
                }
            };
            return AsyncProxy.create(exec.submit(c), Multimap.class);
        }

        private Multimap<Index3IdxRow, Index3IdxColumnValue> getRowsMultimapInternal(Iterable<Index3IdxRow> rows, ColumnSelection columns) {
            SortedMap<byte[], RowResult<byte[]>> results = t.getRows(tableRef, Persistables.persistAll(rows), columns);
            return getRowMapFromRowResults(results.values());
        }

        private static Multimap<Index3IdxRow, Index3IdxColumnValue> getRowMapFromRowResults(Collection<RowResult<byte[]>> rowResults) {
            Multimap<Index3IdxRow, Index3IdxColumnValue> rowMap = HashMultimap.create();
            for (RowResult<byte[]> result : rowResults) {
                Index3IdxRow row = Index3IdxRow.BYTES_HYDRATOR.hydrateFromBytes(result.getRowName());
                for (Entry<byte[], byte[]> e : result.getColumns().entrySet()) {
                    Index3IdxColumn col = Index3IdxColumn.BYTES_HYDRATOR.hydrateFromBytes(e.getKey());
                    Long val = Index3IdxColumnValue.hydrateValue(e.getValue());
                    rowMap.put(row, Index3IdxColumnValue.of(col, val));
                }
            }
            return rowMap;
        }

        @Override
        public Map<Index3IdxRow, BatchingVisitable<Index3IdxColumnValue>> getRowsColumnRange(Iterable<Index3IdxRow> rows, SizedColumnRangeSelection columnRangeSelection) {
            Map<byte[], BatchingVisitable<Map.Entry<Cell, byte[]>>> results = t.getRowsColumnRange(tableRef, Persistables.persistAll(rows), columnRangeSelection);
            Map<Index3IdxRow, BatchingVisitable<Index3IdxColumnValue>> transformed = Maps.newHashMapWithExpectedSize(results.size());
            for (Entry<byte[], BatchingVisitable<Map.Entry<Cell, byte[]>>> e : results.entrySet()) {
                Index3IdxRow row = Index3IdxRow.BYTES_HYDRATOR.hydrateFromBytes(e.getKey());
                BatchingVisitable<Index3IdxColumnValue> bv = BatchingVisitables.transform(e.getValue(), result -> {
                    Index3IdxColumn col = Index3IdxColumn.BYTES_HYDRATOR.hydrateFromBytes(result.getKey().getColumnName());
                    Long val = Index3IdxColumnValue.hydrateValue(result.getValue());
                    return Index3IdxColumnValue.of(col, val);
                });
                transformed.put(row, bv);
            }
            return transformed;
        }

        @Override
        public Iterator<Map.Entry<Index3IdxRow, Index3IdxColumnValue>> getRowsColumnRange(Iterable<Index3IdxRow> rows, ColumnRangeSelection columnRangeSelection, int batchHint) {
            Iterator<Map.Entry<Cell, byte[]>> results = t.getRowsColumnRange(getTableRef(), Persistables.persistAll(rows), columnRangeSelection, batchHint);
            return Iterators.transform(results, e -> {
                Index3IdxRow row = Index3IdxRow.BYTES_HYDRATOR.hydrateFromBytes(e.getKey().getRowName());
                Index3IdxColumn col = Index3IdxColumn.BYTES_HYDRATOR.hydrateFromBytes(e.getKey().getColumnName());
                Long val = Index3IdxColumnValue.hydrateValue(e.getValue());
                Index3IdxColumnValue colValue = Index3IdxColumnValue.of(col, val);
                return Maps.immutableEntry(row, colValue);
            });
        }

        public BatchingVisitableView<Index3IdxRowResult> getRange(RangeRequest range) {
            if (range.getColumnNames().isEmpty()) {
                range = range.getBuilder().retainColumns(allColumns).build();
            }
            return BatchingVisitables.transform(t.getRange(tableRef, range), new Function<RowResult<byte[]>, Index3IdxRowResult>() {
                @Override
                public Index3IdxRowResult apply(RowResult<byte[]> input) {
                    return Index3IdxRowResult.of(input);
                }
            });
        }

        public IterableView<BatchingVisitable<Index3IdxRowResult>> getRanges(Iterable<RangeRequest> ranges) {
            Iterable<BatchingVisitable<RowResult<byte[]>>> rangeResults = t.getRanges(tableRef, ranges);
            return IterableView.of(rangeResults).transform(
                    new Function<BatchingVisitable<RowResult<byte[]>>, BatchingVisitable<Index3IdxRowResult>>() {
                @Override
                public BatchingVisitable<Index3IdxRowResult> apply(BatchingVisitable<RowResult<byte[]>> visitable) {
                    return BatchingVisitables.transform(visitable, new Function<RowResult<byte[]>, Index3IdxRowResult>() {
                        @Override
                        public Index3IdxRowResult apply(RowResult<byte[]> row) {
                            return Index3IdxRowResult.of(row);
                        }
                    });
                }
            });
        }

        public void deleteRange(RangeRequest range) {
            deleteRanges(ImmutableSet.of(range));
        }

        public void deleteRanges(Iterable<RangeRequest> ranges) {
            BatchingVisitables.concat(getRanges(ranges)).batchAccept(1000, new AbortingVisitor<List<Index3IdxRowResult>, RuntimeException>() {
                @Override
                public boolean visit(List<Index3IdxRowResult> rowResults) {
                    Multimap<Index3IdxRow, Index3IdxColumn> toRemove = HashMultimap.create();
                    for (Index3IdxRowResult rowResult : rowResults) {
                        for (Index3IdxColumnValue columnValue : rowResult.getColumnValues()) {
                            toRemove.put(rowResult.getRowName(), columnValue.getColumnName());
                        }
                    }
                    delete(toRemove);
                    return true;
                }
            });
        }

        @Override
        public List<String> findConstraintFailures(Map<Cell, byte[]> writes,
                                                   ConstraintCheckingTransaction transaction,
                                                   AtlasDbConstraintCheckingMode constraintCheckingMode) {
            return ImmutableList.of();
        }

        @Override
        public List<String> findConstraintFailuresNoRead(Map<Cell, byte[]> writes,
                                                         AtlasDbConstraintCheckingMode constraintCheckingMode) {
            return ImmutableList.of();
        }
    }


    @Generated("com.palantir.atlasdb.table.description.render.TableRenderer")
    public static final class Index4IdxTable implements
            AtlasDbDynamicMutablePersistentTable<Index4IdxTable.Index4IdxRow,
                                                    Index4IdxTable.Index4IdxColumn,
                                                    Index4IdxTable.Index4IdxColumnValue,
                                                    Index4IdxTable.Index4IdxRowResult> {
        private final Transaction t;
        private final List<Index4IdxTrigger> triggers;
        private final static String rawTableName = "index4_idx";
        private final TableReference tableRef;
        private final static ColumnSelection allColumns = ColumnSelection.all();

        public static Index4IdxTable of(DataTable table) {
            return new Index4IdxTable(table.t, table.tableRef.getNamespace(), ImmutableList.<Index4IdxTrigger>of());
        }

        public static Index4IdxTable of(DataTable table, Index4IdxTrigger trigger, Index4IdxTrigger... triggers) {
            return new Index4IdxTable(table.t, table.tableRef.getNamespace(), ImmutableList.<Index4IdxTrigger>builder().add(trigger).add(triggers).build());
        }

        public static Index4IdxTable of(DataTable table, List<Index4IdxTrigger> triggers) {
            return new Index4IdxTable(table.t, table.tableRef.getNamespace(), triggers);
        }

        private Index4IdxTable(Transaction t, Namespace namespace, List<Index4IdxTrigger> triggers) {
            this.t = t;
            this.tableRef = TableReference.create(namespace, rawTableName);
            this.triggers = triggers;
        }

        public static String getRawTableName() {
            return rawTableName;
        }

        public TableReference getTableRef() {
            return tableRef;
        }

        public String getTableName() {
            return tableRef.getQualifiedName();
        }

        public Namespace getNamespace() {
            return tableRef.getNamespace();
        }

        /**
         * <pre>
         * Index4IdxRow {
         *   {@literal Long value1};
         *   {@literal Long value2};
         * }
         * </pre>
         */
        public static final class Index4IdxRow implements Persistable, Comparable<Index4IdxRow> {
            private final long value1;
            private final long value2;

            public static Index4IdxRow of(long value1, long value2) {
                return new Index4IdxRow(value1, value2);
            }

            private Index4IdxRow(long value1, long value2) {
                this.value1 = value1;
                this.value2 = value2;
            }

            public long getValue1() {
                return value1;
            }

            public long getValue2() {
                return value2;
            }

            public static Function<Index4IdxRow, Long> getValue1Fun() {
                return new Function<Index4IdxRow, Long>() {
                    @Override
                    public Long apply(Index4IdxRow row) {
                        return row.value1;
                    }
                };
            }

            public static Function<Index4IdxRow, Long> getValue2Fun() {
                return new Function<Index4IdxRow, Long>() {
                    @Override
                    public Long apply(Index4IdxRow row) {
                        return row.value2;
                    }
                };
            }

            @Override
            public byte[] persistToBytes() {
                byte[] value1Bytes = PtBytes.toBytes(Long.MIN_VALUE ^ value1);
                byte[] value2Bytes = PtBytes.toBytes(Long.MIN_VALUE ^ value2);
                return EncodingUtils.add(value1Bytes, value2Bytes);
            }

            public static final Hydrator<Index4IdxRow> BYTES_HYDRATOR = new Hydrator<Index4IdxRow>() {
                @Override
                public Index4IdxRow hydrateFromBytes(byte[] __input) {
                    int __index = 0;
                    Long value1 = Long.MIN_VALUE ^ PtBytes.toLong(__input, __index);
                    __index += 8;
                    Long value2 = Long.MIN_VALUE ^ PtBytes.toLong(__input, __index);
                    __index += 8;
                    return new Index4IdxRow(value1, value2);
                }
            };

            public static RangeRequest.Builder createPrefixRange(long value1) {
                byte[] value1Bytes = PtBytes.toBytes(Long.MIN_VALUE ^ value1);
                return RangeRequest.builder().prefixRange(EncodingUtils.add(value1Bytes));
            }

            public static Prefix prefix(long value1) {
                byte[] value1Bytes = PtBytes.toBytes(Long.MIN_VALUE ^ value1);
                return new Prefix(EncodingUtils.add(value1Bytes));
            }

            @Override
            public String toString() {
                return MoreObjects.toStringHelper(getClass().getSimpleName())
                    .add("value1", value1)
                    .add("value2", value2)
                    .toString();
            }

            @Override
            public boolean equals(Object obj) {
                if (this == obj) {
                    return true;
                }
                if (obj == null) {
                    return false;
                }
                if (getClass() != obj.getClass()) {
                    return false;
                }
                Index4IdxRow other = (Index4IdxRow) obj;
                return Objects.equal(value1, other.value1) && Objects.equal(value2, other.value2);
            }

            @Override
            public int hashCode() {
                return Arrays.deepHashCode(new Object[]{ value1, value2 });
            }

            @Override
            public int compareTo(Index4IdxRow o) {
                return ComparisonChain.start()
                    .compare(this.value1, o.value1)
                    .compare(this.value2, o.value2)
                    .result();
            }
        }

        /**
         * <pre>
         * Index4IdxColumn {
         *   {@literal byte[] rowName};
         *   {@literal byte[] columnName};
         * }
         * </pre>
         */
        public static final class Index4IdxColumn implements Persistable, Comparable<Index4IdxColumn> {
            private final byte[] rowName;
            private final byte[] columnName;

            public static Index4IdxColumn of(byte[] rowName, byte[] columnName) {
                return new Index4IdxColumn(rowName, columnName);
            }

            private Index4IdxColumn(byte[] rowName, byte[] columnName) {
                this.rowName = rowName;
                this.columnName = columnName;
            }

            public byte[] getRowName() {
                return rowName;
            }

            public byte[] getColumnName() {
                return columnName;
            }

            public static Function<Index4IdxColumn, byte[]> getRowNameFun() {
                return new Function<Index4IdxColumn, byte[]>() {
                    @Override
                    public byte[] apply(Index4IdxColumn row) {
                        return row.rowName;
                    }
                };
            }

            public static Function<Index4IdxColumn, byte[]> getColumnNameFun() {
                return new Function<Index4IdxColumn, byte[]>() {
                    @Override
                    public byte[] apply(Index4IdxColumn row) {
                        return row.columnName;
                    }
                };
            }

            @Override
            public byte[] persistToBytes() {
                byte[] rowNameBytes = EncodingUtils.encodeSizedBytes(rowName);
                byte[] columnNameBytes = EncodingUtils.encodeSizedBytes(columnName);
                return EncodingUtils.add(rowNameBytes, columnNameBytes);
            }

            public static final Hydrator<Index4IdxColumn> BYTES_HYDRATOR = new Hydrator<Index4IdxColumn>() {
                @Override
                public Index4IdxColumn hydrateFromBytes(byte[] __input) {
                    int __index = 0;
                    byte[] rowName = EncodingUtils.decodeSizedBytes(__input, __index);
                    __index += EncodingUtils.sizeOfSizedBytes(rowName);
                    byte[] columnName = EncodingUtils.decodeSizedBytes(__input, __index);
                    __index += EncodingUtils.sizeOfSizedBytes(columnName);
                    return new Index4IdxColumn(rowName, columnName);
                }
            };

            public static SizedColumnRangeSelection createPrefixRangeUnsorted(byte[] rowName, int batchSize) {
                byte[] rowNameBytes = EncodingUtils.encodeSizedBytes(rowName);
                return ColumnRangeSelections.createPrefixRange(EncodingUtils.add(rowNameBytes), batchSize);
            }

            public static Prefix prefixUnsorted(byte[] rowName) {
                byte[] rowNameBytes = EncodingUtils.encodeSizedBytes(rowName);
                return new Prefix(EncodingUtils.add(rowNameBytes));
            }

            @Override
            public String toString() {
                return MoreObjects.toStringHelper(getClass().getSimpleName())
                    .add("rowName", rowName)
                    .add("columnName", columnName)
                    .toString();
            }

            @Override
            public boolean equals(Object obj) {
                if (this == obj) {
                    return true;
                }
                if (obj == null) {
                    return false;
                }
                if (getClass() != obj.getClass()) {
                    return false;
                }
                Index4IdxColumn other = (Index4IdxColumn) obj;
                return Arrays.equals(rowName, other.rowName) && Arrays.equals(columnName, other.columnName);
            }

            @Override
            public int hashCode() {
                return Arrays.deepHashCode(new Object[]{ rowName, columnName });
            }

            @Override
            public int compareTo(Index4IdxColumn o) {
                return ComparisonChain.start()
                    .compare(this.rowName, o.rowName, UnsignedBytes.lexicographicalComparator())
                    .compare(this.columnName, o.columnName, UnsignedBytes.lexicographicalComparator())
                    .result();
            }
        }

        public interface Index4IdxTrigger {
            public void putIndex4Idx(Multimap<Index4IdxRow, ? extends Index4IdxColumnValue> newRows);
        }

        /**
         * <pre>
         * Column name description {
         *   {@literal byte[] rowName};
         *   {@literal byte[] columnName};
         * }
         * Column value description {
         *   type: Long;
         * }
         * </pre>
         */
        public static final class Index4IdxColumnValue implements ColumnValue<Long> {
            private final Index4IdxColumn columnName;
            private final Long value;

            public static Index4IdxColumnValue of(Index4IdxColumn columnName, Long value) {
                return new Index4IdxColumnValue(columnName, value);
            }

            private Index4IdxColumnValue(Index4IdxColumn columnName, Long value) {
                this.columnName = columnName;
                this.value = value;
            }

            public Index4IdxColumn getColumnName() {
                return columnName;
            }

            @Override
            public Long getValue() {
                return value;
            }

            @Override
            public byte[] persistColumnName() {
                return columnName.persistToBytes();
            }

            @Override
            public byte[] persistValue() {
                byte[] bytes = EncodingUtils.encodeUnsignedVarLong(value);
                return CompressionUtils.compress(bytes, Compression.NONE);
            }

            public static Long hydrateValue(byte[] bytes) {
                bytes = CompressionUtils.decompress(bytes, Compression.NONE);
                return EncodingUtils.decodeUnsignedVarLong(bytes, 0);
            }

            public static Function<Index4IdxColumnValue, Index4IdxColumn> getColumnNameFun() {
                return new Function<Index4IdxColumnValue, Index4IdxColumn>() {
                    @Override
                    public Index4IdxColumn apply(Index4IdxColumnValue columnValue) {
                        return columnValue.getColumnName();
                    }
                };
            }

            public static Function<Index4IdxColumnValue, Long> getValueFun() {
                return new Function<Index4IdxColumnValue, Long>() {
                    @Override
                    public Long apply(Index4IdxColumnValue columnValue) {
                        return columnValue.getValue();
                    }
                };
            }

            @Override
            public String toString() {
                return MoreObjects.toStringHelper(getClass().getSimpleName())
                    .add("ColumnName", this.columnName)
                    .add("Value", this.value)
                    .toString();
            }
        }

        public static final class Index4IdxRowResult implements TypedRowResult {
            private final Index4IdxRow rowName;
            private final ImmutableSet<Index4IdxColumnValue> columnValues;

            public static Index4IdxRowResult of(RowResult<byte[]> rowResult) {
                Index4IdxRow rowName = Index4IdxRow.BYTES_HYDRATOR.hydrateFromBytes(rowResult.getRowName());
                Set<Index4IdxColumnValue> columnValues = Sets.newHashSetWithExpectedSize(rowResult.getColumns().size());
                for (Entry<byte[], byte[]> e : rowResult.getColumns().entrySet()) {
                    Index4IdxColumn col = Index4IdxColumn.BYTES_HYDRATOR.hydrateFromBytes(e.getKey());
                    Long value = Index4IdxColumnValue.hydrateValue(e.getValue());
                    columnValues.add(Index4IdxColumnValue.of(col, value));
                }
                return new Index4IdxRowResult(rowName, ImmutableSet.copyOf(columnValues));
            }

            private Index4IdxRowResult(Index4IdxRow rowName, ImmutableSet<Index4IdxColumnValue> columnValues) {
                this.rowName = rowName;
                this.columnValues = columnValues;
            }

            @Override
            public Index4IdxRow getRowName() {
                return rowName;
            }

            public Set<Index4IdxColumnValue> getColumnValues() {
                return columnValues;
            }

            public static Function<Index4IdxRowResult, Index4IdxRow> getRowNameFun() {
                return new Function<Index4IdxRowResult, Index4IdxRow>() {
                    @Override
                    public Index4IdxRow apply(Index4IdxRowResult rowResult) {
                        return rowResult.rowName;
                    }
                };
            }

            public static Function<Index4IdxRowResult, ImmutableSet<Index4IdxColumnValue>> getColumnValuesFun() {
                return new Function<Index4IdxRowResult, ImmutableSet<Index4IdxColumnValue>>() {
                    @Override
                    public ImmutableSet<Index4IdxColumnValue> apply(Index4IdxRowResult rowResult) {
                        return rowResult.columnValues;
                    }
                };
            }

            @Override
            public String toString() {
                return MoreObjects.toStringHelper(getClass().getSimpleName())
                    .add("RowName", getRowName())
                    .add("ColumnValues", getColumnValues())
                    .toString();
            }
        }

        @Override
        public void delete(Index4IdxRow row, Index4IdxColumn column) {
            delete(ImmutableMultimap.of(row, column));
        }

        @Override
        public void delete(Iterable<Index4IdxRow> rows) {
            Multimap<Index4IdxRow, Index4IdxColumn> toRemove = HashMultimap.create();
            Multimap<Index4IdxRow, Index4IdxColumnValue> result = getRowsMultimap(rows);
            for (Entry<Index4IdxRow, Index4IdxColumnValue> e : result.entries()) {
                toRemove.put(e.getKey(), e.getValue().getColumnName());
            }
            delete(toRemove);
        }

        @Override
        public void delete(Multimap<Index4IdxRow, Index4IdxColumn> values) {
            t.delete(tableRef, ColumnValues.toCells(values));
        }

        @Override
        public void put(Index4IdxRow rowName, Iterable<Index4IdxColumnValue> values) {
            put(ImmutableMultimap.<Index4IdxRow, Index4IdxColumnValue>builder().putAll(rowName, values).build());
        }

        @Override
        public void put(Index4IdxRow rowName, Index4IdxColumnValue... values) {
            put(ImmutableMultimap.<Index4IdxRow, Index4IdxColumnValue>builder().putAll(rowName, values).build());
        }

        @Override
        public void put(Multimap<Index4IdxRow, ? extends Index4IdxColumnValue> values) {
            t.useTable(tableRef, this);
            t.put(tableRef, ColumnValues.toCellValues(values));
            for (Index4IdxTrigger trigger : triggers) {
                trigger.putIndex4Idx(values);
            }
        }

        @Override
        public void putUnlessExists(Index4IdxRow rowName, Iterable<Index4IdxColumnValue> values) {
            putUnlessExists(ImmutableMultimap.<Index4IdxRow, Index4IdxColumnValue>builder().putAll(rowName, values).build());
        }

        @Override
        public void putUnlessExists(Index4IdxRow rowName, Index4IdxColumnValue... values) {
            putUnlessExists(ImmutableMultimap.<Index4IdxRow, Index4IdxColumnValue>builder().putAll(rowName, values).build());
        }

        @Override
        public void putUnlessExists(Multimap<Index4IdxRow, ? extends Index4IdxColumnValue> rows) {
            Multimap<Index4IdxRow, Index4IdxColumn> toGet = Multimaps.transformValues(rows, Index4IdxColumnValue.getColumnNameFun());
            Multimap<Index4IdxRow, Index4IdxColumnValue> existing = get(toGet);
            Multimap<Index4IdxRow, Index4IdxColumnValue> toPut = HashMultimap.create();
            for (Entry<Index4IdxRow, ? extends Index4IdxColumnValue> entry : rows.entries()) {
                if (!existing.containsEntry(entry.getKey(), entry.getValue())) {
                    toPut.put(entry.getKey(), entry.getValue());
                }
            }
            put(toPut);
        }

        @Override
        public void touch(Multimap<Index4IdxRow, Index4IdxColumn> values) {
            Multimap<Index4IdxRow, Index4IdxColumnValue> currentValues = get(values);
            put(currentValues);
            Multimap<Index4IdxRow, Index4IdxColumn> toDelete = HashMultimap.create(values);
            for (Map.Entry<Index4IdxRow, Index4IdxColumnValue> e : currentValues.entries()) {
                toDelete.remove(e.getKey(), e.getValue().getColumnName());
            }
            delete(toDelete);
        }

        public static ColumnSelection getColumnSelection(Collection<Index4IdxColumn> cols) {
            return ColumnSelection.create(Collections2.transform(cols, Persistables.persistToBytesFunction()));
        }

        public static ColumnSelection getColumnSelection(Index4IdxColumn... cols) {
            return getColumnSelection(Arrays.asList(cols));
        }

        @Override
        public Multimap<Index4IdxRow, Index4IdxColumnValue> get(Multimap<Index4IdxRow, Index4IdxColumn> cells) {
            Set<Cell> rawCells = ColumnValues.toCells(cells);
            Map<Cell, byte[]> rawResults = t.get(tableRef, rawCells);
            Multimap<Index4IdxRow, Index4IdxColumnValue> rowMap = HashMultimap.create();
            for (Entry<Cell, byte[]> e : rawResults.entrySet()) {
                if (e.getValue().length > 0) {
                    Index4IdxRow row = Index4IdxRow.BYTES_HYDRATOR.hydrateFromBytes(e.getKey().getRowName());
                    Index4IdxColumn col = Index4IdxColumn.BYTES_HYDRATOR.hydrateFromBytes(e.getKey().getColumnName());
                    Long val = Index4IdxColumnValue.hydrateValue(e.getValue());
                    rowMap.put(row, Index4IdxColumnValue.of(col, val));
                }
            }
            return rowMap;
        }

        @Override
        public Multimap<Index4IdxRow, Index4IdxColumnValue> getAsync(final Multimap<Index4IdxRow, Index4IdxColumn> cells, ExecutorService exec) {
            Callable<Multimap<Index4IdxRow, Index4IdxColumnValue>> c =
                    new Callable<Multimap<Index4IdxRow, Index4IdxColumnValue>>() {
                @Override
                public Multimap<Index4IdxRow, Index4IdxColumnValue> call() {
                    return get(cells);
                }
            };
            return AsyncProxy.create(exec.submit(c), Multimap.class);
        }

        @Override
        public List<Index4IdxColumnValue> getRowColumns(Index4IdxRow row) {
            return getRowColumns(row, allColumns);
        }

        @Override
        public List<Index4IdxColumnValue> getRowColumns(Index4IdxRow row, ColumnSelection columns) {
            byte[] bytes = row.persistToBytes();
            RowResult<byte[]> rowResult = t.getRows(tableRef, ImmutableSet.of(bytes), columns).get(bytes);
            if (rowResult == null) {
                return ImmutableList.of();
            } else {
                List<Index4IdxColumnValue> ret = Lists.newArrayListWithCapacity(rowResult.getColumns().size());
                for (Entry<byte[], byte[]> e : rowResult.getColumns().entrySet()) {
                    Index4IdxColumn col = Index4IdxColumn.BYTES_HYDRATOR.hydrateFromBytes(e.getKey());
                    Long val = Index4IdxColumnValue.hydrateValue(e.getValue());
                    ret.add(Index4IdxColumnValue.of(col, val));
                }
                return ret;
            }
        }

        @Override
        public Multimap<Index4IdxRow, Index4IdxColumnValue> getRowsMultimap(Iterable<Index4IdxRow> rows) {
            return getRowsMultimapInternal(rows, allColumns);
        }

        @Override
        public Multimap<Index4IdxRow, Index4IdxColumnValue> getRowsMultimap(Iterable<Index4IdxRow> rows, ColumnSelection columns) {
            return getRowsMultimapInternal(rows, columns);
        }

        @Override
        public Multimap<Index4IdxRow, Index4IdxColumnValue> getAsyncRowsMultimap(Iterable<Index4IdxRow> rows, ExecutorService exec) {
            return getAsyncRowsMultimap(rows, allColumns, exec);
        }

        @Override
        public Multimap<Index4IdxRow, Index4IdxColumnValue> getAsyncRowsMultimap(final Iterable<Index4IdxRow> rows, final ColumnSelection columns, ExecutorService exec) {
            Callable<Multimap<Index4IdxRow, Index4IdxColumnValue>> c =
                    new Callable<Multimap<Index4IdxRow, Index4IdxColumnValue>>() {
                @Override
                public Multimap<Index4IdxRow, Index4IdxColumnValue> call() {
                    return getRowsMultimapInternal(rows, columns);
                }
            };
            return AsyncProxy.create(exec.submit(c), Multimap.class);
        }

        private Multimap<Index4IdxRow, Index4IdxColumnValue> getRowsMultimapInternal(Iterable<Index4IdxRow> rows, ColumnSelection columns) {
            SortedMap<byte[], RowResult<byte[]>> results = t.getRows(tableRef, Persistables.persistAll(rows), columns);
            return getRowMapFromRowResults(results.values());
        }

        private static Multimap<Index4IdxRow, Index4IdxColumnValue> getRowMapFromRowResults(Collection<RowResult<byte[]>> rowResults) {
            Multimap<Index4IdxRow, Index4IdxColumnValue> rowMap = HashMultimap.create();
            for (RowResult<byte[]> result : rowResults) {
                Index4IdxRow row = Index4IdxRow.BYTES_HYDRATOR.hydrateFromBytes(result.getRowName());
                for (Entry<byte[], byte[]> e : result.getColumns().entrySet()) {
                    Index4IdxColumn col = Index4IdxColumn.BYTES_HYDRATOR.hydrateFromBytes(e.getKey());
                    Long val = Index4IdxColumnValue.hydrateValue(e.getValue());
                    rowMap.put(row, Index4IdxColumnValue.of(col, val));
                }
            }
            return rowMap;
        }

        @Override
        public Map<Index4IdxRow, BatchingVisitable<Index4IdxColumnValue>> getRowsColumnRange(Iterable<Index4IdxRow> rows, SizedColumnRangeSelection columnRangeSelection) {
            Map<byte[], BatchingVisitable<Map.Entry<Cell, byte[]>>> results = t.getRowsColumnRange(tableRef, Persistables.persistAll(rows), columnRangeSelection);
            Map<Index4IdxRow, BatchingVisitable<Index4IdxColumnValue>> transformed = Maps.newHashMapWithExpectedSize(results.size());
            for (Entry<byte[], BatchingVisitable<Map.Entry<Cell, byte[]>>> e : results.entrySet()) {
                Index4IdxRow row = Index4IdxRow.BYTES_HYDRATOR.hydrateFromBytes(e.getKey());
                BatchingVisitable<Index4IdxColumnValue> bv = BatchingVisitables.transform(e.getValue(), result -> {
                    Index4IdxColumn col = Index4IdxColumn.BYTES_HYDRATOR.hydrateFromBytes(result.getKey().getColumnName());
                    Long val = Index4IdxColumnValue.hydrateValue(result.getValue());
                    return Index4IdxColumnValue.of(col, val);
                });
                transformed.put(row, bv);
            }
            return transformed;
        }

        @Override
        public Iterator<Map.Entry<Index4IdxRow, Index4IdxColumnValue>> getRowsColumnRange(Iterable<Index4IdxRow> rows, ColumnRangeSelection columnRangeSelection, int batchHint) {
            Iterator<Map.Entry<Cell, byte[]>> results = t.getRowsColumnRange(getTableRef(), Persistables.persistAll(rows), columnRangeSelection, batchHint);
            return Iterators.transform(results, e -> {
                Index4IdxRow row = Index4IdxRow.BYTES_HYDRATOR.hydrateFromBytes(e.getKey().getRowName());
                Index4IdxColumn col = Index4IdxColumn.BYTES_HYDRATOR.hydrateFromBytes(e.getKey().getColumnName());
                Long val = Index4IdxColumnValue.hydrateValue(e.getValue());
                Index4IdxColumnValue colValue = Index4IdxColumnValue.of(col, val);
                return Maps.immutableEntry(row, colValue);
            });
        }

        public BatchingVisitableView<Index4IdxRowResult> getRange(RangeRequest range) {
            if (range.getColumnNames().isEmpty()) {
                range = range.getBuilder().retainColumns(allColumns).build();
            }
            return BatchingVisitables.transform(t.getRange(tableRef, range), new Function<RowResult<byte[]>, Index4IdxRowResult>() {
                @Override
                public Index4IdxRowResult apply(RowResult<byte[]> input) {
                    return Index4IdxRowResult.of(input);
                }
            });
        }

        public IterableView<BatchingVisitable<Index4IdxRowResult>> getRanges(Iterable<RangeRequest> ranges) {
            Iterable<BatchingVisitable<RowResult<byte[]>>> rangeResults = t.getRanges(tableRef, ranges);
            return IterableView.of(rangeResults).transform(
                    new Function<BatchingVisitable<RowResult<byte[]>>, BatchingVisitable<Index4IdxRowResult>>() {
                @Override
                public BatchingVisitable<Index4IdxRowResult> apply(BatchingVisitable<RowResult<byte[]>> visitable) {
                    return BatchingVisitables.transform(visitable, new Function<RowResult<byte[]>, Index4IdxRowResult>() {
                        @Override
                        public Index4IdxRowResult apply(RowResult<byte[]> row) {
                            return Index4IdxRowResult.of(row);
                        }
                    });
                }
            });
        }

        public void deleteRange(RangeRequest range) {
            deleteRanges(ImmutableSet.of(range));
        }

        public void deleteRanges(Iterable<RangeRequest> ranges) {
            BatchingVisitables.concat(getRanges(ranges)).batchAccept(1000, new AbortingVisitor<List<Index4IdxRowResult>, RuntimeException>() {
                @Override
                public boolean visit(List<Index4IdxRowResult> rowResults) {
                    Multimap<Index4IdxRow, Index4IdxColumn> toRemove = HashMultimap.create();
                    for (Index4IdxRowResult rowResult : rowResults) {
                        for (Index4IdxColumnValue columnValue : rowResult.getColumnValues()) {
                            toRemove.put(rowResult.getRowName(), columnValue.getColumnName());
                        }
                    }
                    delete(toRemove);
                    return true;
                }
            });
        }

        @Override
        public List<String> findConstraintFailures(Map<Cell, byte[]> writes,
                                                   ConstraintCheckingTransaction transaction,
                                                   AtlasDbConstraintCheckingMode constraintCheckingMode) {
            return ImmutableList.of();
        }

        @Override
        public List<String> findConstraintFailuresNoRead(Map<Cell, byte[]> writes,
                                                         AtlasDbConstraintCheckingMode constraintCheckingMode) {
            return ImmutableList.of();
        }
    }


    /**
     * This exists to avoid unused import warnings
     * {@link AbortingVisitor}
     * {@link AbortingVisitors}
     * {@link ArrayListMultimap}
     * {@link Arrays}
     * {@link AssertUtils}
     * {@link AsyncProxy}
     * {@link AtlasDbConstraintCheckingMode}
     * {@link AtlasDbDynamicMutableExpiringTable}
     * {@link AtlasDbDynamicMutablePersistentTable}
     * {@link AtlasDbMutableExpiringTable}
     * {@link AtlasDbMutablePersistentTable}
     * {@link AtlasDbNamedExpiringSet}
     * {@link AtlasDbNamedMutableTable}
     * {@link AtlasDbNamedPersistentSet}
     * {@link BatchingVisitable}
     * {@link BatchingVisitableView}
     * {@link BatchingVisitables}
     * {@link Bytes}
     * {@link Callable}
     * {@link Cell}
     * {@link Cells}
     * {@link Collection}
     * {@link Collections2}
     * {@link ColumnRangeSelection}
     * {@link ColumnRangeSelections}
     * {@link ColumnSelection}
     * {@link ColumnValue}
     * {@link ColumnValues}
     * {@link ComparisonChain}
     * {@link Compression}
     * {@link CompressionUtils}
     * {@link ConstraintCheckingTransaction}
     * {@link Descending}
     * {@link EncodingUtils}
     * {@link Entry}
     * {@link EnumSet}
     * {@link ExecutorService}
     * {@link Function}
     * {@link Generated}
     * {@link HashMultimap}
     * {@link HashSet}
     * {@link Hashing}
     * {@link Hydrator}
     * {@link ImmutableList}
     * {@link ImmutableMap}
     * {@link ImmutableMultimap}
     * {@link ImmutableSet}
     * {@link InvalidProtocolBufferException}
     * {@link IterableView}
     * {@link Iterables}
     * {@link Iterator}
     * {@link Iterators}
     * {@link Joiner}
     * {@link List}
     * {@link Lists}
     * {@link Map}
     * {@link Maps}
     * {@link MoreObjects}
     * {@link Multimap}
     * {@link Multimaps}
     * {@link NamedColumnValue}
     * {@link Namespace}
     * {@link Objects}
     * {@link Optional}
     * {@link Persistable}
     * {@link Persistables}
     * {@link Prefix}
     * {@link PtBytes}
     * {@link RangeRequest}
     * {@link RowResult}
     * {@link Set}
     * {@link Sets}
     * {@link Sha256Hash}
     * {@link SizedColumnRangeSelection}
     * {@link SortedMap}
     * {@link Supplier}
     * {@link TableReference}
     * {@link Throwables}
     * {@link TimeUnit}
     * {@link Transaction}
     * {@link TypedRowResult}
     * {@link UnsignedBytes}
     * {@link ValueType}
     */
<<<<<<< HEAD
    static String __CLASS_HASH = "vQhZ7n6MA5+BcFHaD0VhXA==";
=======
    static String __CLASS_HASH = "Gw4KVbhTByDbyPGBajf5JQ==";
>>>>>>> ac755b2a
}<|MERGE_RESOLUTION|>--- conflicted
+++ resolved
@@ -3640,9 +3640,5 @@
      * {@link UnsignedBytes}
      * {@link ValueType}
      */
-<<<<<<< HEAD
-    static String __CLASS_HASH = "vQhZ7n6MA5+BcFHaD0VhXA==";
-=======
-    static String __CLASS_HASH = "Gw4KVbhTByDbyPGBajf5JQ==";
->>>>>>> ac755b2a
+    static String __CLASS_HASH = "bu/78yTACPIaL2LbY8z/7g==";
 }