--- conflicted
+++ resolved
@@ -49,10 +49,7 @@
                 "com.palantir.remoting2:jackson-support",
                 "com.palantir.remoting2:tracing",
                 "com.palantir.remoting3:jackson-support",
-<<<<<<< HEAD
                 "com.palantir.remoting3:keystores",
-=======
->>>>>>> 22e129ab
                 "com.palantir.remoting3:tracing",
                 "com.palantir.tokens:auth-tokens"
             ]
@@ -148,13 +145,8 @@
             "transitive": [
                 "com.palantir.atlasdb:atlasdb-commons",
                 "com.palantir.remoting-api:errors",
-<<<<<<< HEAD
                 "com.palantir.remoting3:jaxrs-clients",
-                "com.palantir.remoting3:refresh-utils",
-                "org.mpierce.metrics.reservoir:hdrhistogram-metrics-reservoir"
-=======
                 "com.palantir.remoting3:refresh-utils"
->>>>>>> 22e129ab
             ]
         },
         "com.google.guava:guava": {
@@ -165,12 +157,9 @@
                 "com.palantir.common:streams",
                 "com.palantir.remoting2:tracing",
                 "com.palantir.remoting3:error-handling",
-<<<<<<< HEAD
                 "com.palantir.remoting3:jaxrs-clients",
                 "com.palantir.remoting3:keystores",
                 "com.palantir.remoting3:okhttp-clients",
-=======
->>>>>>> 22e129ab
                 "com.palantir.remoting3:refresh-utils",
                 "com.palantir.remoting3:tracing",
                 "com.palantir.tritium:tritium-core",
@@ -348,23 +337,16 @@
         "com.palantir.remoting-api:service-config": {
             "locked": "1.4.0",
             "transitive": [
-<<<<<<< HEAD
+                "com.palantir.atlasdb:atlasdb-feign",
                 "com.palantir.remoting3:http-clients"
-=======
-                "com.palantir.atlasdb:atlasdb-feign"
->>>>>>> 22e129ab
             ]
         },
         "com.palantir.remoting-api:ssl-config": {
             "locked": "1.4.0",
             "transitive": [
                 "com.palantir.atlasdb:atlasdb-api",
-<<<<<<< HEAD
                 "com.palantir.remoting-api:service-config",
                 "com.palantir.remoting3:keystores"
-=======
-                "com.palantir.remoting-api:service-config"
->>>>>>> 22e129ab
             ]
         },
         "com.palantir.remoting-api:tracing": {
@@ -418,7 +400,6 @@
                 "com.palantir.atlasdb:atlasdb-impl-shared"
             ]
         },
-<<<<<<< HEAD
         "com.palantir.remoting3:keystores": {
             "locked": "3.5.1",
             "transitive": [
@@ -435,13 +416,8 @@
         "com.palantir.remoting3:refresh-utils": {
             "locked": "3.5.1",
             "transitive": [
-                "com.palantir.remoting3:jaxrs-clients"
-=======
-        "com.palantir.remoting3:refresh-utils": {
-            "locked": "3.5.1",
-            "transitive": [
-                "com.palantir.atlasdb:atlasdb-feign"
->>>>>>> 22e129ab
+                "com.palantir.atlasdb:atlasdb-feign",
+                "com.palantir.remoting3:jaxrs-clients"
             ]
         },
         "com.palantir.remoting3:tracing": {
@@ -575,13 +551,8 @@
             "locked": "3.2.3",
             "transitive": [
                 "com.palantir.atlasdb:atlasdb-commons",
-<<<<<<< HEAD
                 "com.palantir.remoting3:okhttp-clients",
-                "com.palantir.tritium:tritium-metrics",
-                "org.mpierce.metrics.reservoir:hdrhistogram-metrics-reservoir"
-=======
                 "com.palantir.tritium:tritium-metrics"
->>>>>>> 22e129ab
             ]
         },
         "javax.validation:validation-api": {
@@ -758,10 +729,7 @@
                 "com.palantir.remoting2:jackson-support",
                 "com.palantir.remoting2:tracing",
                 "com.palantir.remoting3:jackson-support",
-<<<<<<< HEAD
                 "com.palantir.remoting3:keystores",
-=======
->>>>>>> 22e129ab
                 "com.palantir.remoting3:tracing",
                 "com.palantir.tokens:auth-tokens"
             ]
@@ -857,13 +825,8 @@
             "transitive": [
                 "com.palantir.atlasdb:atlasdb-commons",
                 "com.palantir.remoting-api:errors",
-<<<<<<< HEAD
                 "com.palantir.remoting3:jaxrs-clients",
-                "com.palantir.remoting3:refresh-utils",
-                "org.mpierce.metrics.reservoir:hdrhistogram-metrics-reservoir"
-=======
                 "com.palantir.remoting3:refresh-utils"
->>>>>>> 22e129ab
             ]
         },
         "com.google.guava:guava": {
@@ -874,12 +837,9 @@
                 "com.palantir.common:streams",
                 "com.palantir.remoting2:tracing",
                 "com.palantir.remoting3:error-handling",
-<<<<<<< HEAD
                 "com.palantir.remoting3:jaxrs-clients",
                 "com.palantir.remoting3:keystores",
                 "com.palantir.remoting3:okhttp-clients",
-=======
->>>>>>> 22e129ab
                 "com.palantir.remoting3:refresh-utils",
                 "com.palantir.remoting3:tracing",
                 "com.palantir.tritium:tritium-core",
@@ -1057,23 +1017,16 @@
         "com.palantir.remoting-api:service-config": {
             "locked": "1.4.0",
             "transitive": [
-<<<<<<< HEAD
+                "com.palantir.atlasdb:atlasdb-feign",
                 "com.palantir.remoting3:http-clients"
-=======
-                "com.palantir.atlasdb:atlasdb-feign"
->>>>>>> 22e129ab
             ]
         },
         "com.palantir.remoting-api:ssl-config": {
             "locked": "1.4.0",
             "transitive": [
                 "com.palantir.atlasdb:atlasdb-api",
-<<<<<<< HEAD
                 "com.palantir.remoting-api:service-config",
                 "com.palantir.remoting3:keystores"
-=======
-                "com.palantir.remoting-api:service-config"
->>>>>>> 22e129ab
             ]
         },
         "com.palantir.remoting-api:tracing": {
@@ -1127,7 +1080,6 @@
                 "com.palantir.atlasdb:atlasdb-impl-shared"
             ]
         },
-<<<<<<< HEAD
         "com.palantir.remoting3:keystores": {
             "locked": "3.5.1",
             "transitive": [
@@ -1144,13 +1096,8 @@
         "com.palantir.remoting3:refresh-utils": {
             "locked": "3.5.1",
             "transitive": [
-                "com.palantir.remoting3:jaxrs-clients"
-=======
-        "com.palantir.remoting3:refresh-utils": {
-            "locked": "3.5.1",
-            "transitive": [
-                "com.palantir.atlasdb:atlasdb-feign"
->>>>>>> 22e129ab
+                "com.palantir.atlasdb:atlasdb-feign",
+                "com.palantir.remoting3:jaxrs-clients"
             ]
         },
         "com.palantir.remoting3:tracing": {
@@ -1284,13 +1231,8 @@
             "locked": "3.2.3",
             "transitive": [
                 "com.palantir.atlasdb:atlasdb-commons",
-<<<<<<< HEAD
                 "com.palantir.remoting3:okhttp-clients",
-                "com.palantir.tritium:tritium-metrics",
-                "org.mpierce.metrics.reservoir:hdrhistogram-metrics-reservoir"
-=======
                 "com.palantir.tritium:tritium-metrics"
->>>>>>> 22e129ab
             ]
         },
         "javax.validation:validation-api": {
