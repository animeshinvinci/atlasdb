--- conflicted
+++ resolved
@@ -56,11 +56,7 @@
         try {
             return OBJECT_MAPPER.writeValueAsBytes(this);
         } catch (JsonProcessingException e) {
-<<<<<<< HEAD
-            throw new RuntimeException("Exception processing JSON");
-=======
             throw new RuntimeException("Exception processing JSON", e);
->>>>>>> 3e5f5ea1
         }
     }
 
