/**
 * Copyright 2015 Palantir Technologies
 *
 * Licensed under the BSD-3 License (the "License");
 * you may not use this file except in compliance with the License.
 * You may obtain a copy of the License at
 *
 * http://opensource.org/licenses/BSD-3-Clause
 *
 * Unless required by applicable law or agreed to in writing, software
 * distributed under the License is distributed on an "AS IS" BASIS,
 * WITHOUT WARRANTIES OR CONDITIONS OF ANY KIND, either express or implied.
 * See the License for the specific language governing permissions and
 * limitations under the License.
 */
package com.palantir.atlasdb.keyvalue.api;

import java.util.Collection;
import java.util.Map;
import java.util.Set;

import javax.ws.rs.Consumes;
import javax.ws.rs.DELETE;
import javax.ws.rs.POST;
import javax.ws.rs.Path;
import javax.ws.rs.Produces;
import javax.ws.rs.QueryParam;
import javax.ws.rs.core.MediaType;

import com.google.common.collect.Multimap;
import com.palantir.common.annotation.Idempotent;
import com.palantir.common.annotation.NonIdempotent;
import com.palantir.common.base.ClosableIterator;
import com.palantir.util.paging.BasicResultsPage;
import com.palantir.util.paging.TokenBackedBasicResultsPage;

/**
 * A service which stores key-value pairs.
 */
@Path("/keyvalue")
public interface KeyValueService extends AutoCloseable {
    /**
     * Performs any initialization that must be done on a fresh instance of the key-value store,
     * such as creating the metadata table.
     *
     * This method should be called when the key-value store is first created. Further calls in the
     * lifetime of the key-value store should be silently ignored.
     */
    @POST
    @Path("initialize")
    void initializeFromFreshInstance();

    /**
     * Performs non-destructive cleanup when the KVS is no longer needed.
     */
    @POST
    @Path("close")
    @Override
    void close();

    /**
     * Performs any cleanup when clearing the database. This method may delete data irrecoverably.
     */
    @POST
    @Path("teardown")
    void teardown();

    /**
     * Gets all key value services this key value service delegates to directly.
     * <p>
     * This can be used to decompose a complex key value service using table splits, tiers,
     * or other delegating operations into its subcomponents.
     */
    @POST
    @Path("get-delegates")
    @Produces(MediaType.APPLICATION_JSON)
    Collection<? extends KeyValueService> getDelegates();

    /**
     * Gets values from the key-value store.
     *
     * @param tableName the name of the table to retrieve values from.
     * @param rows set containing the rows to retrieve values for.
     * @param columnSelection specifies the set of columns to fetch.
     * @param timestamp specifies the maximum timestamp (exclusive) at which to
     *        retrieve each rows's value.
     * @return map of retrieved values. Values which do not exist (either
     *         because they were deleted or never created in the first place)
     *         are simply not returned.
     * @throws IllegalArgumentException if any of the requests were invalid
     *         (e.g., attempting to retrieve values from a non-existent table).
     */
    @POST
    @Path("get-rows")
    @Produces(MediaType.APPLICATION_JSON)
    @Consumes(MediaType.APPLICATION_JSON)
    @Idempotent
    Map<Cell, Value> getRows(@QueryParam("tableName") String tableName,
                             Iterable<byte[]> rows,
                             @QueryParam("columnSelection") ColumnSelection columnSelection,
                             @QueryParam("timestamp") long timestamp);

    /**
     * Gets values from the key-value store.
     *
     * @param tableName the name of the table to retrieve values from.
     * @param timestampByCell specifies, for each row, the maximum timestamp (exclusive) at which to
     *        retrieve that rows's value.
     * @return map of retrieved values. Values which do not exist (either
     *         because they were deleted or never created in the first place)
     *         are simply not returned.
     * @throws IllegalArgumentException if any of the requests were invalid
     *         (e.g., attempting to retrieve values from a non-existent table).
     */
    @POST
    @Path("get")
    @Produces(MediaType.APPLICATION_JSON)
    @Consumes(MediaType.APPLICATION_JSON)
    @Idempotent
    Map<Cell, Value> get(@QueryParam("tableName") String tableName, Map<Cell, Long> timestampByCell);

    /**
     * Gets timestamp values from the key-value store.
     *
     * @param tableName the name of the table to retrieve values from.
     * @param timestampByCell map containing the cells to retrieve timestamps for. The map
     *        specifies, for each key, the maximum timestamp (exclusive) at which to
     *        retrieve that key's value.
     * @return map of retrieved values. cells which do not exist (either
     *         because they were deleted or never created in the first place)
     *         are simply not returned.
     * @throws IllegalArgumentException if any of the requests were invalid
     *         (e.g., attempting to retrieve values from a non-existent table).
     */
    @POST
    @Path("get-latest-timestamps")
    @Produces(MediaType.APPLICATION_JSON)
    @Consumes(MediaType.APPLICATION_JSON)
    @Idempotent
    Map<Cell, Long> getLatestTimestamps(@QueryParam("tableName") String tableName,
                                        Map<Cell, Long> timestampByCell);

    /**
     * Puts values into the key-value store. This call <i>does not</i> guarantee
     * atomicity across cells. On failure, it is possible
     * that some of the requests will have succeeded (without having been rolled
     * back). Similarly, concurrent batched requests may interleave.
     * <p>
     * If the key-value store supports durability, this call guarantees that the
     * requests have successfully been written to disk before returning.
     * <p>
     * Putting a null value is the same as putting the empty byte[].  If you want to delete a value
     * try {@link #delete(String, Multimap)}.
     * <p>
     * May throw KeyAlreadyExistsException, if storing a different value to existing key,
     * but this is not guaranteed even if the key exists - see {@link putUnlessExists}.
     * <p>
     * Must not throw KeyAlreadyExistsException when overwriting a cell with the original value (idempotent).
     *
     * @param tableName the name of the table to put values into.
     * @param values map containing the key-value entries to put.
     * @param timestamp must be non-negative and not equal to {@link Long#MAX_VALUE}
     */
    @POST
    @Path("put")
    @Consumes(MediaType.APPLICATION_JSON)
    @Idempotent
    void put(@QueryParam("tableName") String tableName,
             Map<Cell, byte[]> values,
             @QueryParam("timestamp") long timestamp) throws KeyAlreadyExistsException;

    /**
     * Puts values into the key-value store. This call <i>does not</i> guarantee
     * atomicity across cells. On failure, it is possible
     * that some of the requests will have succeeded (without having been rolled
     * back). Similarly, concurrent batched requests may interleave.
     * <p>
     * If the key-value store supports durability, this call guarantees that the
     * requests have successfully been written to disk before returning.
     * <p>
     * Putting a null value is the same as putting the empty byte[].  If you want to delete a value
     * try {@link #delete(String, Multimap)}.
     * <p>
     * May throw KeyAlreadyExistsException, if storing a different value to existing key,
     * but this is not guaranteed even if the key exists - see {@link putUnlessExists}.
     * <p>
     * Must not throw KeyAlreadyExistsException when overwriting a cell with the original value (idempotent).
     *
     * @param valuesByTable map containing the key-value entries to put by table.
     * @param timestamp must be non-negative and not equal to {@link Long#MAX_VALUE}
     */
    @POST
    @Path("multi-put")
    @Consumes(MediaType.APPLICATION_JSON)
    @Idempotent
    void multiPut(Map<String, ? extends Map<Cell, byte[]>> valuesByTable,
                  @QueryParam("timestamp") long timestamp) throws KeyAlreadyExistsException;

    /**
     * Puts values into the key-value store with individually specified timestamps.
     * This call <i>does not</i> guarantee atomicity across cells. On failure, it is possible
     * that some of the requests will have succeeded (without having been rolled
     * back). Similarly, concurrent batched requests may interleave.
     * <p>
     * If the key-value store supports durability, this call guarantees that the
     * requests have successfully been written to disk before returning.
     * <p>
     * This method may be non-idempotent. On some write-once implementations retrying this
     * call may result in failure. The way around this is to delete and retry.
     * <p>
     * Putting a null value is the same as putting the empty byte[].  If you want to delete a value
     * try {@link #delete(String, Multimap)}.
     * <p>
     * May throw KeyAlreadyExistsException, if storing a different value to existing key,
     * but this is not guaranteed even if the key exists - see {@link putUnlessExists}.
     * <p>
     * Must not throw KeyAlreadyExistsException when overwriting a cell with the original value (idempotent).
     *
     * @param tableName the name of the table to put values into.
     * @param cellValues map containing the key-value entries to put with
     *               non-negative timestamps less than {@link Long#MAX_VALUE}.
     */
    @POST
    @Path("put-with-timestamps")
    @Consumes(MediaType.APPLICATION_JSON)
    @NonIdempotent
    @Idempotent
    void putWithTimestamps(@QueryParam("tableName") String tableName,
                           Multimap<Cell, Value> cellValues) throws KeyAlreadyExistsException;

    /**
     * Puts values into the key-value store. This call <i>does not</i> guarantee
     * atomicity across cells. On failure, it is possible
     * that some of the requests will have succeeded (without having been rolled
     * back). Similarly, concurrent batched requests may interleave.  However, concurrent writes to the same
     * Cell will not both report success.  One of them will throw {@link KeyAlreadyExistsException}.
     * <p>
     * A single Cell will only ever take on one value.
     * <p>
     * If the call completes successfully then you know that your value was written and no other value was written
     * first.  If a {@link KeyAlreadyExistsException} is thrown it may be because the underlying call did a retry and
     * your value was actually put successfully.  It is recommended that you check the stored value to account for this case.
     * <p>
     * Retry should be done by the underlying implementation to ensure that other exceptions besides
     * {@link KeyAlreadyExistsException} are not thrown spuriously.
     *
     * @param tableName the name of the table to put values into.
     * @param values map containing the key-value entries to put.
     * @throws KeyAlreadyExistsException If you are putting a Cell with the same timestamp as
     *                                      one that already exists.
     */
    @POST
    @Path("put-unless-exists")
    @Consumes(MediaType.APPLICATION_JSON)
    void putUnlessExists(@QueryParam("tableName") String tableName,
                         Map<Cell, byte[]> values) throws KeyAlreadyExistsException;

    /**
     * Deletes values from the key-value store.
     * <p>
     * This call <i>does not</i> guarantee atomicity for deletes across (Cell, ts) pairs. However it
     * MUST be implemented where timestamps are deleted in increasing order for each Cell. This
     * means that if there is a request to delete (c, 1) and (c, 2) then the system will never be in
     * a state where (c, 2) was successfully deleted but (c, 1) still remains. It is possible that
     * if there is a failure, then some of the cells may have succeeded. Similarly, concurrent
     * batched requests may interleave.
     * <p>
     * If the key-value store supports durability, this call guarantees that the requests have
     * successfully been written to disk before returning.
     * <p>
     * If a key value store supports garbage collection, then a call to delete should mean the value
     * will not be read in the future. If GC isn't supported, then delete can be written to have a
     * best effort attempt to delete the values.
     * <p>
     * Some systems may require more nodes to be up to ensure that a delete is successful. If this
     * is the case then this method may throw if the delete can't be completed on all nodes.
     *
     * @param tableName the name of the table to delete values from.
     * @param keys map containing the keys to delete values for; the map should specify, for each
     *        key, the timestamp of the value to delete.
     */
    @POST
    @Path("delete")
    @Consumes(MediaType.APPLICATION_JSON)
    @Idempotent
    void delete(@QueryParam("tableName") String tableName, Multimap<Cell, Long> keys);

    /**
     * Truncate a table in the key-value store.
     * <p>
     * This is preferred to dropping and re-adding a table, as live schema changes can
     * be a complicated topic for distributed databases.
     *
     * @param tableName the name of the table to truncate.
     *
     * @throws InsufficientConsistencyException if not all hosts respond successfully
     */
    @POST
    @Path("truncate-table")
    @Consumes(MediaType.APPLICATION_JSON)
    @Idempotent
    void truncateTable(@QueryParam("tableName") String tableName) throws InsufficientConsistencyException;

    /**
     * Truncate tables in the key-value store.
     * <p>
     * This can be slightly faster than truncating a single table.
     *
     * @param tableNames the name of the tables to truncate.
     *
     * @throws InsufficientConsistencyException if not all hosts respond successfully
     */
    @POST
    @Path("truncate-tables")
    @Consumes(MediaType.APPLICATION_JSON)
    @Idempotent
    void truncateTables(Set<String> tableNames) throws InsufficientConsistencyException;

    /**
     * For each row in the specified range, returns the most recent version strictly before
     * timestamp.
     *
     * Remember to close any {@link ClosableIterator}s you get in a finally block.
     *
     * @param tableName
     * @param rangeRequest the range to load.
     * @param timestamp specifies the maximum timestamp (exclusive) at which to retrieve each rows's
     *        value.
     */
    @POST
    @Path("get-range")
    @Produces(MediaType.APPLICATION_JSON)
    @Consumes(MediaType.APPLICATION_JSON)
    @Idempotent
    ClosableIterator<RowResult<Value>> getRange(@QueryParam("tableName") String tableName,
                                                RangeRequest rangeRequest,
                                                @QueryParam("timestamp") long timestamp);

    /**
     * For each row in the specified range, returns all versions strictly before
     * timestamp.
     * <p>
     * This has the same consistency guarantees that {@link #getRangeOfTimestamps(String, RangeRequest, long)}.
     * <p>
     * Remember to close any {@link ClosableIterator}s you get in a finally block.
     *
     * @param tableName
     * @param rangeRequest the range to load.
     * @param timestamp specifies the maximum timestamp (exclusive) at which to
     *        retrieve each rows's values.
     */
    @POST
    @Path("get-range-with-history")
    @Produces(MediaType.APPLICATION_JSON)
    @Consumes(MediaType.APPLICATION_JSON)
    @Idempotent
    ClosableIterator<RowResult<Set<Value>>> getRangeWithHistory(@QueryParam("tableName") String tableName,
                                                                RangeRequest rangeRequest,
                                                                @QueryParam("timestamp") long timestamp);

    /**
     * Gets timestamp values from the key-value store. For each row, this returns all associated
     * timestamps &lt; given_ts.
     * <p>
     * This method has stronger consistency guarantees than regular read requests. This must return
     * all timestamps stored anywhere in the system. An example of where this could happen is if we
     * use a system with QUORUM reads and writes. Under normal operations reads only need to talk to
     * a Quorum of hosts. However this call MUST be implemented by talking to ALL the nodes where a
     * value could be stored.
     *
     * @param tableName the name of the table to read from.
     * @param rangeRequest the range to load.
     * @param timestamp the maximum timestamp to load.
     *
     * @throws InsufficientConsistencyException if not all hosts respond successfully
     */
    @POST
    @Path("get-range-of-timestamps")
    @Produces(MediaType.APPLICATION_JSON)
    @Consumes(MediaType.APPLICATION_JSON)
    @Idempotent
    ClosableIterator<RowResult<Set<Long>>> getRangeOfTimestamps(@QueryParam("tableName") String tableName,
                                                                RangeRequest rangeRequest,
                                                                @QueryParam("timestamp") long timestamp) throws InsufficientConsistencyException;

    /**
     * For each range passed in the result will have the first page of results for that range.
     * <p>
     * The page size for each range is dictated by the parameter {@link RangeRequest#getBatchHint()}.
     * If no batch size hint is specified for a range, then it will just get the first row in
     * that range.
     * <p>
     * It is possible that the results may be empty if the first cells after the start of the range
     * all have timestamps greater than the requested timestamp. In this case
     * {@link TokenBackedBasicResultsPage#moreResultsAvailable()} will return true and the token
     * for the next page will be set.
     * <p>
     * It may be possible to get back a result with {@link BasicResultsPage#moreResultsAvailable()}
     * set to true when there aren't more left.  The next call will return zero results and have
     * moreResultsAvailable set to false.
     */
    @POST
    @Path("get-first-batch-for-ranges")
    @Produces(MediaType.APPLICATION_JSON)
    @Consumes(MediaType.APPLICATION_JSON)
    @Idempotent
    Map<RangeRequest, TokenBackedBasicResultsPage<RowResult<Value>, byte[]>> getFirstBatchForRanges(@QueryParam("tableName") String tableName,
            Iterable<RangeRequest> rangeRequests,
            @QueryParam("timestamp") long timestamp);

    ////////////////////////////////////////////////////////////
    // TABLE CREATION AND METADATA
    ////////////////////////////////////////////////////////////

    @DELETE
    @Path("drop-table")
    @Produces(MediaType.APPLICATION_JSON)
    @Consumes(MediaType.APPLICATION_JSON)
    @Idempotent
    void dropTable(@QueryParam("tableName") String tableName) throws InsufficientConsistencyException;


    /**
     * Drops many tables in idempotent fashion. If you are dropping many tables at once,
     * use this call as the implementation can be much faster/less error-prone on some KVSs.
     *
     * @param tableNames
     */
    @Idempotent
    void dropTables(Set<String> tableNames) throws InsufficientConsistencyException;

    /**
     * Creates a table with the specified name. If the table already exists, no action is performed
     * (the table is left in its current state).
     *
     * @param tableName
     * @param maxValueSizeInBytes This may be used by the key value store to
     *        throw if a value is too big. It may also be used by the store as a
     *        hint for small values so we can cache them more effectively in memory.
     */
    @POST
    @Path("create-table")
    @Produces(MediaType.APPLICATION_JSON)
    @Consumes(MediaType.APPLICATION_JSON)
    @Idempotent
    void createTable(@QueryParam("tableName") String tableName, @QueryParam("maxValueSizeInBytes") int maxValueSizeInBytes) throws InsufficientConsistencyException;

    /**
     * Creates many tables in idempotent fashion. If you are making many tables at once,
     * use this call as the implementation can be much faster/less error-prone on some KVSs.
     *
     * @param tableNamesToMaxValueSizeInBytes This may be used by the key value store to
     *        throw if a value is too big. It may also be used by the store as a
     *        hint for small values so we can cache them more effectively in memory.
     */
    @POST
    @Path("create-tables")
    @Produces(MediaType.APPLICATION_JSON)
    @Consumes(MediaType.APPLICATION_JSON)
    @Idempotent
    void createTables(Map<String, Integer> tableNamesToMaxValueSizeInBytes) throws InsufficientConsistencyException;

    @POST
    @Path("get-all-table-names")
    @Produces(MediaType.APPLICATION_JSON)
    @Idempotent
    Set<String> getAllTableNames();

<<<<<<< HEAD
    @POST
    @Path("get-metadata-for-table")
    @Produces(MediaType.APPLICATION_OCTET_STREAM)
=======
    /**
     * Gets the metadata for a given table. Also useful for checking to see if a table exists.
     *
     * @return a byte array representing the metadata for the table. Array is empty if no table
     * with the given name exists. Consider {@link TableMetadata#BYTES_HYDRATOR} for hydrating.
     */
>>>>>>> 05f7c222
    @Idempotent
    byte[] getMetadataForTable(@QueryParam("tableName") String tableName);

    @POST
    @Path("get-metadata-for-tables")
    @Produces(MediaType.APPLICATION_JSON)
    @Idempotent
    Map<String, byte[]> getMetadataForTables();

    @POST
    @Path("put-metadata-for-table")
    @Consumes(MediaType.APPLICATION_OCTET_STREAM)
    @Idempotent
    void putMetadataForTable(@QueryParam("tableName") String tableName, byte[] metadata);

    @POST
    @Path("put-metadata-for-tables")
    @Consumes(MediaType.APPLICATION_JSON)
    @Idempotent
    void putMetadataForTables(final Map<String, byte[]> tableNameToMetadata);

    ////////////////////////////////////////////////////////////
    // METHODS TO SUPPORT GARBAGE COLLECTION
    ////////////////////////////////////////////////////////////

    /**
     * Adds a value with timestamp = Value.INVALID_VALUE_TIMESTAMP to each of the given cells. If
     * a value already exists at that time stamp, nothing is written for that cell.
     */
    @POST
    @Path("add-gc-sentinel-values")
    @Consumes(MediaType.APPLICATION_JSON)
    @Idempotent
    void addGarbageCollectionSentinelValues(@QueryParam("tableName") String tableName, Set<Cell> cells);

    /**
     * Gets timestamp values from the key-value store. For each cell, this returns all associated
     * timestamps &lt; given_ts.
     * <p>
     * This method has stronger consistency guarantees than regular read requests. This must return
     * all timestamps stored anywhere in the system. An example of where this could happen is if we
     * use a system with QUORUM reads and writes. Under normal operations reads only need to talk to
     * a Quorum of hosts. However this call MUST be implemented by talking to ALL the nodes where a
     * value could be stored.
     *
     * @param tableName the name of the table to delete values from.
     * @param cells set containg cells to retrieve timestamps for.
     * @param timestamp maximum timestamp to get (exclusive)
     * @return multimap of timestamps by cell
     *
     * @throws InsufficientConsistencyException if not all hosts respond successfully
     */
    @POST
    @Path("get-all-timestamps")
    @Produces(MediaType.APPLICATION_JSON)
    @Consumes(MediaType.APPLICATION_JSON)
    @Idempotent
    Multimap<Cell, Long> getAllTimestamps(@QueryParam("tableName") String tableName,
                                          Set<Cell> cells,
                                          @QueryParam("timestamp") long timestamp)
            throws InsufficientConsistencyException;

    /**
     * Does whatever can be done to compact or cleanup a table. Intended to be called after many
     * deletions are performed.
     *
     * This call must be implemented so that it completes synchronously.
     */
    @POST
    @Path("compact-internally")
    @Consumes(MediaType.APPLICATION_JSON)
    void compactInternally(String tableName);
}<|MERGE_RESOLUTION|>--- conflicted
+++ resolved
@@ -466,19 +466,16 @@
     @Idempotent
     Set<String> getAllTableNames();
 
-<<<<<<< HEAD
+    /**
+     * Gets the metadata for a given table. Also useful for checking to see if a table exists.
+     *
+     * @return a byte array representing the metadata for the table. Array is empty if no table
+     * with the given name exists. Consider {@link TableMetadata#BYTES_HYDRATOR} for hydrating.
+     */
+    @Idempotent
     @POST
     @Path("get-metadata-for-table")
     @Produces(MediaType.APPLICATION_OCTET_STREAM)
-=======
-    /**
-     * Gets the metadata for a given table. Also useful for checking to see if a table exists.
-     *
-     * @return a byte array representing the metadata for the table. Array is empty if no table
-     * with the given name exists. Consider {@link TableMetadata#BYTES_HYDRATOR} for hydrating.
-     */
->>>>>>> 05f7c222
-    @Idempotent
     byte[] getMetadataForTable(@QueryParam("tableName") String tableName);
 
     @POST
