/*
 * Copyright 2015 Palantir Technologies, Inc. All rights reserved.
 *
 * Licensed under the BSD-3 License (the "License");
 * you may not use this file except in compliance with the License.
 * You may obtain a copy of the License at
 *
 * http://opensource.org/licenses/BSD-3-Clause
 *
 * Unless required by applicable law or agreed to in writing, software
 * distributed under the License is distributed on an "AS IS" BASIS,
 * WITHOUT WARRANTIES OR CONDITIONS OF ANY KIND, either express or implied.
 * See the License for the specific language governing permissions and
 * limitations under the License.
 */
package com.palantir.atlasdb.factory;

import java.util.Optional;
import java.util.Set;
import java.util.concurrent.CompletableFuture;
import java.util.concurrent.TimeUnit;
import java.util.function.Consumer;

import javax.net.ssl.SSLSocketFactory;
import javax.ws.rs.ClientErrorException;

import org.immutables.value.Value;
import org.slf4j.Logger;
import org.slf4j.LoggerFactory;

import com.codahale.metrics.MetricRegistry;
import com.google.common.annotations.VisibleForTesting;
import com.google.common.base.Supplier;
import com.google.common.base.Suppliers;
import com.google.common.collect.ImmutableList;
import com.google.common.collect.ImmutableSet;
import com.google.common.collect.Iterables;
import com.google.common.util.concurrent.Uninterruptibles;
import com.palantir.atlasdb.cleaner.Cleaner;
import com.palantir.atlasdb.cleaner.CleanupFollower;
import com.palantir.atlasdb.cleaner.DefaultCleanerBuilder;
import com.palantir.atlasdb.config.AtlasDbConfig;
import com.palantir.atlasdb.config.AtlasDbRuntimeConfig;
import com.palantir.atlasdb.config.ImmutableAtlasDbConfig;
import com.palantir.atlasdb.config.ImmutableTimestampClientConfig;
import com.palantir.atlasdb.config.LeaderConfig;
import com.palantir.atlasdb.config.ServerListConfig;
import com.palantir.atlasdb.config.SweepConfig;
import com.palantir.atlasdb.config.TimeLockClientConfig;
import com.palantir.atlasdb.config.TimestampClientConfig;
import com.palantir.atlasdb.factory.Leaders.LocalPaxosServices;
import com.palantir.atlasdb.factory.startup.TimeLockMigrator;
import com.palantir.atlasdb.factory.timestamp.DynamicDecoratedTimestampService;
import com.palantir.atlasdb.http.AtlasDbFeignTargetFactory;
import com.palantir.atlasdb.http.UserAgents;
import com.palantir.atlasdb.keyvalue.api.KeyValueService;
import com.palantir.atlasdb.keyvalue.impl.NamespacedKeyValueServices;
import com.palantir.atlasdb.keyvalue.impl.ProfilingKeyValueService;
import com.palantir.atlasdb.keyvalue.impl.SweepStatsKeyValueService;
import com.palantir.atlasdb.keyvalue.impl.TracingKeyValueService;
import com.palantir.atlasdb.keyvalue.impl.ValidatingQueryRewritingKeyValueService;
import com.palantir.atlasdb.memory.InMemoryAtlasDbConfig;
import com.palantir.atlasdb.persistentlock.CheckAndSetExceptionMapper;
import com.palantir.atlasdb.persistentlock.KvsBackedPersistentLockService;
import com.palantir.atlasdb.persistentlock.NoOpPersistentLockService;
import com.palantir.atlasdb.persistentlock.PersistentLockService;
import com.palantir.atlasdb.schema.SweepSchema;
import com.palantir.atlasdb.schema.generated.SweepTableFactory;
import com.palantir.atlasdb.spi.AtlasDbFactory;
import com.palantir.atlasdb.sweep.BackgroundSweeperImpl;
import com.palantir.atlasdb.sweep.BackgroundSweeperPerformanceLogger;
import com.palantir.atlasdb.sweep.CellsSweeper;
import com.palantir.atlasdb.sweep.ImmutableSweepBatchConfig;
import com.palantir.atlasdb.sweep.NoOpBackgroundSweeperPerformanceLogger;
import com.palantir.atlasdb.sweep.PersistentLockManager;
import com.palantir.atlasdb.sweep.SpecificTableSweeper;
import com.palantir.atlasdb.sweep.SweepBatchConfig;
import com.palantir.atlasdb.sweep.SweepMetrics;
import com.palantir.atlasdb.sweep.SweepTaskRunner;
import com.palantir.atlasdb.sweep.SweeperServiceImpl;
import com.palantir.atlasdb.table.description.Schema;
import com.palantir.atlasdb.table.description.Schemas;
import com.palantir.atlasdb.transaction.api.AtlasDbConstraintCheckingMode;
import com.palantir.atlasdb.transaction.impl.ConflictDetectionManager;
import com.palantir.atlasdb.transaction.impl.ConflictDetectionManagers;
import com.palantir.atlasdb.transaction.impl.SerializableTransactionManager;
import com.palantir.atlasdb.transaction.impl.SweepStrategyManager;
import com.palantir.atlasdb.transaction.impl.SweepStrategyManagers;
import com.palantir.atlasdb.transaction.impl.TransactionTables;
import com.palantir.atlasdb.transaction.service.TransactionService;
import com.palantir.atlasdb.transaction.service.TransactionServices;
import com.palantir.atlasdb.util.AtlasDbMetrics;
import com.palantir.atlasdb.util.JavaSuppliers;
import com.palantir.leader.LeaderElectionService;
import com.palantir.leader.PingableLeader;
import com.palantir.leader.proxy.AwaitingLeadershipProxy;
import com.palantir.lock.LockClient;
import com.palantir.lock.LockRequest;
import com.palantir.lock.LockServerOptions;
import com.palantir.lock.RemoteLockService;
import com.palantir.lock.SimpleTimeDuration;
import com.palantir.lock.client.LockRefreshingRemoteLockService;
import com.palantir.lock.impl.LockServiceImpl;
import com.palantir.logsafe.UnsafeArg;
import com.palantir.timestamp.TimestampService;
import com.palantir.timestamp.TimestampStoreInvalidator;

public final class TransactionManagers {

    private static final int LOGGING_INTERVAL = 60;
    private static final Logger log = LoggerFactory.getLogger(TransactionManagers.class);
    public static final LockClient LOCK_CLIENT = LockClient.of("atlas instance");

    @VisibleForTesting static Consumer<Runnable> runAsync = task -> {
        Thread thread = new Thread(task);
        thread.setDaemon(true);
        thread.start();
    };

    private TransactionManagers() {
        // Utility class
    }

    /**
     * Accepts a single {@link Schema}.
     * @see TransactionManagers#createInMemory(Set)
     */
    public static SerializableTransactionManager createInMemory(Schema schema) {
        return createInMemory(ImmutableSet.of(schema));
    }

    /**
     * Create a {@link SerializableTransactionManager} backed by an
     * {@link com.palantir.atlasdb.keyvalue.impl.InMemoryKeyValueService}. This should be used for testing
     * purposes only.
     */
    public static SerializableTransactionManager createInMemory(Set<Schema> schemas) {
        AtlasDbConfig config = ImmutableAtlasDbConfig.builder().keyValueService(new InMemoryAtlasDbConfig()).build();
        return create(config,
                java.util.Optional::empty,
                schemas,
                x -> { },
                false);
    }

    /**
     * Create a {@link SerializableTransactionManager} with provided configurations, {@link Schema},
     * and an environment in which to register HTTP server endpoints.
     */
    public static SerializableTransactionManager create(
            AtlasDbConfig config,
            java.util.function.Supplier<java.util.Optional<AtlasDbRuntimeConfig>> runtimeConfigSupplier,
            Schema schema,
            Environment env,
            boolean allowHiddenTableAccess) {
        return create(config, runtimeConfigSupplier, ImmutableSet.of(schema), env, allowHiddenTableAccess);
    }

    /**
     * Create a {@link SerializableTransactionManager} with provided configurations, a set of
     * {@link Schema}s, and an environment in which to register HTTP server endpoints.
     */
    public static SerializableTransactionManager create(
            AtlasDbConfig config,
            java.util.function.Supplier<java.util.Optional<AtlasDbRuntimeConfig>> runtimeConfigSupplier,
            Set<Schema> schemas,
            Environment env,
            boolean allowHiddenTableAccess) {
        log.info("Called TransactionManagers.create. This should only happen once.",
                UnsafeArg.of("thread name", Thread.currentThread().getName()));
        return create(config, runtimeConfigSupplier, schemas, env, LockServerOptions.DEFAULT, allowHiddenTableAccess);
    }

    /**
     * Create a {@link SerializableTransactionManager} with provided configurations, a set of
     * {@link Schema}s, {@link LockServerOptions}, and an environment in which to register HTTP server endpoints.
     */
    public static SerializableTransactionManager create(
            AtlasDbConfig config,
            java.util.function.Supplier<java.util.Optional<AtlasDbRuntimeConfig>> runtimeConfigSupplier,
            Set<Schema> schemas,
            Environment env,
            LockServerOptions lockServerOptions,
            boolean allowHiddenTableAccess) {
        return create(config, runtimeConfigSupplier, schemas, env, lockServerOptions, allowHiddenTableAccess,
                UserAgents.DEFAULT_USER_AGENT);
    }

    public static SerializableTransactionManager create(
            AtlasDbConfig config,
            java.util.function.Supplier<java.util.Optional<AtlasDbRuntimeConfig>> runtimeConfigSupplier,
            Set<Schema> schemas,
            Environment env,
            LockServerOptions lockServerOptions,
            boolean allowHiddenTableAccess,
            Class<?> callingClass) {
        return create(config, runtimeConfigSupplier, schemas, env, lockServerOptions, allowHiddenTableAccess,
                UserAgents.fromClass(callingClass));
    }

    private static SerializableTransactionManager create(
            AtlasDbConfig config,
            java.util.function.Supplier<java.util.Optional<AtlasDbRuntimeConfig>> runtimeConfigSupplier,
            Set<Schema> schemas,
            Environment env,
            LockServerOptions lockServerOptions,
            boolean allowHiddenTableAccess,
            String userAgent) {
<<<<<<< HEAD
        ServiceDiscoveringAtlasSupplier atlasFactory = new ServiceDiscoveringAtlasSupplier(config);
=======
        checkInstallConfig(config);

        ServiceDiscoveringAtlasSupplier atlasFactory =
                new ServiceDiscoveringAtlasSupplier(config.keyValueService(), config.leader());
>>>>>>> 30ebfca8

        KeyValueService rawKvs = atlasFactory.getKeyValueService();

        LockRequest.setDefaultLockTimeout(
                SimpleTimeDuration.of(config.getDefaultLockTimeoutSeconds(), TimeUnit.SECONDS));
        LockAndTimestampServices lockAndTimestampServices = createLockAndTimestampServices(
                config,
                JavaSuppliers.compose(runtimeConfig ->
                                runtimeConfig.map(AtlasDbRuntimeConfig::timestampClient)
                                        .orElse(ImmutableTimestampClientConfig.of()),
                        runtimeConfigSupplier),
                env,
                () -> LockServiceImpl.create(lockServerOptions),
                atlasFactory::getTimestampService,
                atlasFactory.getTimestampStoreInvalidator(),
                userAgent);

        KeyValueService kvs = NamespacedKeyValueServices.wrapWithStaticNamespaceMappingKvs(rawKvs);
        kvs = ProfilingKeyValueService.create(kvs, config.getKvsSlowLogThresholdMillis());
        kvs = SweepStatsKeyValueService.create(kvs, lockAndTimestampServices.time());
        kvs = TracingKeyValueService.create(kvs);
        kvs = AtlasDbMetrics.instrument(KeyValueService.class, kvs,
                MetricRegistry.name(KeyValueService.class, userAgent));
        kvs = ValidatingQueryRewritingKeyValueService.create(kvs);

        TransactionTables.createTables(kvs);

        PersistentLockService persistentLockService = createAndRegisterPersistentLockService(kvs, env);

        TransactionService transactionService = TransactionServices.createTransactionService(kvs);
        ConflictDetectionManager conflictManager = ConflictDetectionManagers.create(kvs);
        SweepStrategyManager sweepStrategyManager = SweepStrategyManagers.createDefault(kvs);

        Set<Schema> allSchemas = ImmutableSet.<Schema>builder()
                .add(SweepSchema.INSTANCE.getLatestSchema())
                .addAll(schemas)
                .build();
        for (Schema schema : allSchemas) {
            Schemas.createTablesAndIndexes(schema, kvs);
        }

        CleanupFollower follower = CleanupFollower.create(schemas);

        Cleaner cleaner = new DefaultCleanerBuilder(
                kvs,
                lockAndTimestampServices.lock(),
                lockAndTimestampServices.time(),
                LOCK_CLIENT,
                ImmutableList.of(follower),
                transactionService)
                .setBackgroundScrubAggressively(config.backgroundScrubAggressively())
                .setBackgroundScrubBatchSize(config.getBackgroundScrubBatchSize())
                .setBackgroundScrubFrequencyMillis(config.getBackgroundScrubFrequencyMillis())
                .setBackgroundScrubThreads(config.getBackgroundScrubThreads())
                .setPunchIntervalMillis(config.getPunchIntervalMillis())
                .setTransactionReadTimeout(config.getTransactionReadTimeoutMillis())
                .buildCleaner();

        SerializableTransactionManager transactionManager = new SerializableTransactionManager(kvs,
                lockAndTimestampServices.time(),
                LOCK_CLIENT,
                lockAndTimestampServices.lock(),
                transactionService,
                Suppliers.ofInstance(AtlasDbConstraintCheckingMode.FULL_CONSTRAINT_CHECKING_THROWS_EXCEPTIONS),
                conflictManager,
                sweepStrategyManager,
                cleaner,
                allowHiddenTableAccess);

        PersistentLockManager persistentLockManager = new PersistentLockManager(
                persistentLockService,
                config.getSweepPersistentLockWaitMillis());
        initializeSweepEndpointAndBackgroundProcess(runtimeConfigSupplier,
                env,
                kvs,
                transactionService,
                sweepStrategyManager,
                follower,
                transactionManager,
                persistentLockManager);

        return transactionManager;
    }

    private static void checkInstallConfig(AtlasDbConfig config) {
        if (config.getSweepBatchSize() != null
                || config.getSweepCellBatchSize() != null
                || config.getSweepReadLimit() != null
                || config.getSweepCandidateBatchHint() != null
                || config.getSweepDeleteBatchHint() != null) {
            log.error("Your configuration specifies sweep parameters on the install config. They will be ignored."
                    + " Please use the runtime config to specify them.");
        }
    }

    private static void initializeSweepEndpointAndBackgroundProcess(
            java.util.function.Supplier<java.util.Optional<AtlasDbRuntimeConfig>> runtimeConfigSupplier,
            Environment env,
            KeyValueService kvs,
            TransactionService transactionService,
            SweepStrategyManager sweepStrategyManager,
            CleanupFollower follower,
            SerializableTransactionManager transactionManager,
            PersistentLockManager persistentLockManager) {
        CellsSweeper cellsSweeper = new CellsSweeper(
                transactionManager,
                kvs,
                persistentLockManager,
                ImmutableList.of(follower));
        SweepTaskRunner sweepRunner = new SweepTaskRunner(
                kvs,
                transactionManager::getUnreadableTimestamp,
                transactionManager::getImmutableTimestamp,
                transactionService,
                sweepStrategyManager,
                cellsSweeper);
        BackgroundSweeperPerformanceLogger sweepPerfLogger = new NoOpBackgroundSweeperPerformanceLogger();
        Supplier<SweepBatchConfig> sweepBatchConfig =
                Suppliers.ofInstance(getSweepBatchConfig(getAtlasDbRuntimeConfig(runtimeConfigSupplier).sweep()));
        SweepMetrics sweepMetrics = new SweepMetrics();

        SpecificTableSweeper specificTableSweeper = initializeSweepEndpoint(
                env,
                kvs,
                transactionManager,
                sweepRunner,
                sweepPerfLogger,
                sweepBatchConfig,
                sweepMetrics);

        BackgroundSweeperImpl backgroundSweeper = BackgroundSweeperImpl.create(
                () -> getAtlasDbRuntimeConfig(runtimeConfigSupplier).sweep().enabled(),
                () -> getAtlasDbRuntimeConfig(runtimeConfigSupplier).sweep().pauseMillis(),
                persistentLockManager,
                specificTableSweeper);

        transactionManager.registerClosingCallback(backgroundSweeper::shutdown);
        backgroundSweeper.runInBackground();
    }

    private static SpecificTableSweeper initializeSweepEndpoint(
            Environment env,
            KeyValueService kvs,
            SerializableTransactionManager transactionManager,
            SweepTaskRunner sweepRunner,
            BackgroundSweeperPerformanceLogger sweepPerfLogger,
            Supplier<SweepBatchConfig> sweepBatchConfig,
            SweepMetrics sweepMetrics) {
        SpecificTableSweeper specificTableSweeper = SpecificTableSweeper.create(
                transactionManager,
                kvs,
                sweepRunner,
                sweepBatchConfig,
                SweepTableFactory.of(),
                sweepPerfLogger,
                sweepMetrics);
        env.register(new SweeperServiceImpl(specificTableSweeper));
        return specificTableSweeper;
    }

    private static AtlasDbRuntimeConfig getAtlasDbRuntimeConfig(
            java.util.function.Supplier<java.util.Optional<AtlasDbRuntimeConfig>> runtimeConfigSupplier) {
        return runtimeConfigSupplier.get().orElse(AtlasDbRuntimeConfig.defaultRuntimeConfig());
    }

    private static SweepBatchConfig getSweepBatchConfig(SweepConfig sweepConfig) {
        return ImmutableSweepBatchConfig.builder()
                .maxCellTsPairsToExamine(sweepConfig.readLimit())
                .candidateBatchSize(sweepConfig.candidateBatchHint())
                .deleteBatchSize(sweepConfig.deleteBatchHint())
                .build();
    }

    private static PersistentLockService createAndRegisterPersistentLockService(KeyValueService kvs, Environment env) {
        if (!kvs.supportsCheckAndSet()) {
            return new NoOpPersistentLockService();
        }

        PersistentLockService pls = KvsBackedPersistentLockService.create(kvs);
        env.register(pls);
        env.register(new CheckAndSetExceptionMapper());
        return pls;
    }

    /**
     * This method should not be used directly. It remains here to support the AtlasDB-Dagger module and the CLIs, but
     * may be removed at some point in the future.
     *
     * @deprecated Not intended for public use outside of the AtlasDB CLIs
     */
    @Deprecated
    public static LockAndTimestampServices createLockAndTimestampServices(
            AtlasDbConfig config,
            Environment env,
            Supplier<RemoteLockService> lock,
            Supplier<TimestampService> time) {
        LockAndTimestampServices lockAndTimestampServices =
                createRawServices(config,
                        env,
                        lock,
                        time,
                        () -> {
                            log.warn("Note: Automatic migration isn't performed by the CLI tools.");
                            return AtlasDbFactory.NO_OP_FAST_FORWARD_TIMESTAMP;
                        },
                        UserAgents.DEFAULT_USER_AGENT);
        return withRefreshingLockService(lockAndTimestampServices);
    }

    @VisibleForTesting
    static LockAndTimestampServices createLockAndTimestampServices(
            AtlasDbConfig config,
            java.util.function.Supplier<TimestampClientConfig> runtimeConfigSupplier,
            Environment env,
            Supplier<RemoteLockService> lock,
            Supplier<TimestampService> time,
            TimestampStoreInvalidator invalidator,
            String userAgent) {
        LockAndTimestampServices lockAndTimestampServices =
                createRawServices(config, env, lock, time, invalidator, userAgent);
        return withRateLimitedTimestampService(
                runtimeConfigSupplier,
                withRefreshingLockService(lockAndTimestampServices));
    }

    private static LockAndTimestampServices withRefreshingLockService(
            LockAndTimestampServices lockAndTimestampServices) {
        return ImmutableLockAndTimestampServices.builder()
                .from(lockAndTimestampServices)
                .lock(LockRefreshingRemoteLockService.create(lockAndTimestampServices.lock()))
                .build();
    }

    private static LockAndTimestampServices withRateLimitedTimestampService(
            java.util.function.Supplier<TimestampClientConfig> timestampClientConfigSupplier,
            LockAndTimestampServices lockAndTimestampServices) {
        return ImmutableLockAndTimestampServices.builder()
                .from(lockAndTimestampServices)
                .time(DynamicDecoratedTimestampService.createWithRateLimiting(
                        lockAndTimestampServices.time(),
                        timestampClientConfigSupplier))
                .build();
    }

    @VisibleForTesting
    static LockAndTimestampServices createRawServices(
            AtlasDbConfig config,
            Environment env,
            Supplier<RemoteLockService> lock,
            Supplier<TimestampService> time,
            TimestampStoreInvalidator invalidator,
            String userAgent) {
        if (config.leader().isPresent()) {
            return createRawLeaderServices(config.leader().get(), env, lock, time, userAgent);
        } else if (config.timestamp().isPresent() && config.lock().isPresent()) {
            return createRawRemoteServices(config, userAgent);
        } else if (config.timelock().isPresent()) {
            TimeLockClientConfig timeLockClientConfig = config.timelock().get();
            TimeLockMigrator.create(timeLockClientConfig, invalidator, userAgent).migrate();
            return createNamespacedRawRemoteServices(timeLockClientConfig, userAgent);
        } else {
            return createRawEmbeddedServices(env, lock, time, userAgent);
        }
    }

    private static LockAndTimestampServices createNamespacedRawRemoteServices(
            TimeLockClientConfig config,
            String userAgent) {
        ServerListConfig namespacedServerListConfig = config.toNamespacedServerList();
        return getLockAndTimestampServices(namespacedServerListConfig, userAgent);
    }

    private static LockAndTimestampServices getLockAndTimestampServices(
            ServerListConfig timelockServerListConfig,
            String userAgent) {
        RemoteLockService lockService = new ServiceCreator<>(RemoteLockService.class, userAgent)
                .apply(timelockServerListConfig);
        TimestampService timeService = new ServiceCreator<>(TimestampService.class, userAgent)
                .apply(timelockServerListConfig);

        return ImmutableLockAndTimestampServices.builder()
                .lock(lockService)
                .time(timeService)
                .build();
    }

    private static LockAndTimestampServices createRawLeaderServices(
            LeaderConfig leaderConfig,
            Environment env,
            Supplier<RemoteLockService> lock,
            Supplier<TimestampService> time,
            String userAgent) {
        // Create local services, that may or may not end up being registered in an environment.
        LocalPaxosServices localPaxosServices = Leaders.createAndRegisterLocalServices(env, leaderConfig, userAgent);
        LeaderElectionService leader = localPaxosServices.leaderElectionService();
        RemoteLockService localLock = AwaitingLeadershipProxy.newProxyInstance(RemoteLockService.class, lock, leader);
        TimestampService localTime = AwaitingLeadershipProxy.newProxyInstance(TimestampService.class, time, leader);
        env.register(localLock);
        env.register(localTime);

        // Create remote services, that may end up calling our own local services.
        Optional<SSLSocketFactory> sslSocketFactory = ServiceCreator.createSslSocketFactory(
                leaderConfig.sslConfiguration());
        RemoteLockService remoteLock = ServiceCreator.createService(
                sslSocketFactory,
                leaderConfig.leaders(),
                RemoteLockService.class,
                userAgent);
        TimestampService remoteTime = ServiceCreator.createService(
                sslSocketFactory,
                leaderConfig.leaders(),
                TimestampService.class,
                userAgent);

        if (leaderConfig.leaders().size() == 1) {
            // Attempting to connect to ourself while processing a request can lead to deadlock if incoming request
            // volume is high, as all Jetty threads end up waiting for the timestamp server, and no threads remain to
            // actually handle the timestamp server requests. If we are the only single leader, we can avoid the
            // deadlock entirely; so use PingableLeader's getUUID() to detect this situation and eliminate the redundant
            // call.

            PingableLeader localPingableLeader = localPaxosServices.pingableLeader();
            String localServerId = localPingableLeader.getUUID();
            PingableLeader remotePingableLeader = AtlasDbFeignTargetFactory.createRsProxy(
                    sslSocketFactory,
                    Iterables.getOnlyElement(leaderConfig.leaders()),
                    PingableLeader.class,
                    userAgent);

            // Determine asynchronously whether the remote services are talking to our local services.
            CompletableFuture<Boolean> useLocalServicesFuture = new CompletableFuture<>();
            runAsync.accept(() -> {
                int logAfter = LOGGING_INTERVAL;
                while (true) {
                    try {
                        String remoteServerId = remotePingableLeader.getUUID();
                        useLocalServicesFuture.complete(localServerId.equals(remoteServerId));
                        return;
                    } catch (ClientErrorException e) {
                        useLocalServicesFuture.complete(false);
                        return;
                    } catch (Throwable e) {
                        if (--logAfter == 0) {
                            log.warn("Failed to read remote timestamp server ID", e);
                            logAfter = LOGGING_INTERVAL;
                        }
                    }
                    Uninterruptibles.sleepUninterruptibly(1, TimeUnit.SECONDS);
                }
            });

            // Create dynamic service proxies, that switch to talking directly to our local services if it turns out our
            // remote services are pointed at them anyway.
            RemoteLockService dynamicLockService = LocalOrRemoteProxy.newProxyInstance(
                    RemoteLockService.class, localLock, remoteLock, useLocalServicesFuture);
            TimestampService dynamicTimeService = LocalOrRemoteProxy.newProxyInstance(
                    TimestampService.class, localTime, remoteTime, useLocalServicesFuture);
            return ImmutableLockAndTimestampServices.builder()
                    .lock(dynamicLockService)
                    .time(dynamicTimeService)
                    .build();

        } else {
            return ImmutableLockAndTimestampServices.builder()
                    .lock(remoteLock)
                    .time(remoteTime)
                    .build();
        }
    }

    private static LockAndTimestampServices createRawRemoteServices(AtlasDbConfig config, String userAgent) {
        RemoteLockService lockService = new ServiceCreator<>(RemoteLockService.class, userAgent)
                .apply(config.lock().get());
        TimestampService timeService = new ServiceCreator<>(TimestampService.class, userAgent)
                .apply(config.timestamp().get());

        return ImmutableLockAndTimestampServices.builder()
                .lock(lockService)
                .time(timeService)
                .build();
    }

    private static LockAndTimestampServices createRawEmbeddedServices(
            Environment env,
            Supplier<RemoteLockService> lock,
            Supplier<TimestampService> time,
            String userAgent) {
        RemoteLockService lockService = ServiceCreator.createInstrumentedService(lock.get(),
                RemoteLockService.class,
                userAgent);
        TimestampService timeService = ServiceCreator.createInstrumentedService(time.get(),
                TimestampService.class,
                userAgent);

        env.register(lockService);
        env.register(timeService);

        return ImmutableLockAndTimestampServices.builder()
                .lock(lockService)
                .time(timeService)
                .build();
    }

    @Value.Immutable
    public interface LockAndTimestampServices {
        RemoteLockService lock();
        TimestampService time();
    }

    public interface Environment {
        void register(Object resource);
    }
}<|MERGE_RESOLUTION|>--- conflicted
+++ resolved
@@ -206,14 +206,10 @@
             LockServerOptions lockServerOptions,
             boolean allowHiddenTableAccess,
             String userAgent) {
-<<<<<<< HEAD
+
+        checkInstallConfig(config);
+
         ServiceDiscoveringAtlasSupplier atlasFactory = new ServiceDiscoveringAtlasSupplier(config);
-=======
-        checkInstallConfig(config);
-
-        ServiceDiscoveringAtlasSupplier atlasFactory =
-                new ServiceDiscoveringAtlasSupplier(config.keyValueService(), config.leader());
->>>>>>> 30ebfca8
 
         KeyValueService rawKvs = atlasFactory.getKeyValueService();
 
