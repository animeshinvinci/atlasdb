/*
 * Copyright 2017 Palantir Technologies, Inc. All rights reserved.
 *
 * Licensed under the BSD-3 License (the "License");
 * you may not use this file except in compliance with the License.
 * You may obtain a copy of the License at
 *
 * http://opensource.org/licenses/BSD-3-Clause
 *
 * Unless required by applicable law or agreed to in writing, software
 * distributed under the License is distributed on an "AS IS" BASIS,
 * WITHOUT WARRANTIES OR CONDITIONS OF ANY KIND, either express or implied.
 * See the License for the specific language governing permissions and
 * limitations under the License.
 */
package com.palantir.atlasdb.factory.startup;

import static org.assertj.core.api.Assertions.assertThatThrownBy;
import static org.mockito.Mockito.mock;
import static org.mockito.Mockito.never;
import static org.mockito.Mockito.times;
import static org.mockito.Mockito.verify;
import static org.mockito.Mockito.when;

import static com.github.tomakehurst.wiremock.client.WireMock.aResponse;
import static com.github.tomakehurst.wiremock.client.WireMock.get;
import static com.github.tomakehurst.wiremock.client.WireMock.getRequestedFor;
import static com.github.tomakehurst.wiremock.client.WireMock.post;
import static com.github.tomakehurst.wiremock.client.WireMock.postRequestedFor;
import static com.github.tomakehurst.wiremock.client.WireMock.urlEqualTo;

import java.util.Optional;
import java.util.concurrent.TimeUnit;
import java.util.concurrent.atomic.AtomicBoolean;

import org.awaitility.Awaitility;
import org.junit.Before;
import org.junit.Rule;
import org.junit.Test;
import org.mockito.invocation.InvocationOnMock;
import org.mockito.stubbing.Answer;

import com.github.tomakehurst.wiremock.client.MappingBuilder;
import com.github.tomakehurst.wiremock.core.WireMockConfiguration;
import com.github.tomakehurst.wiremock.junit.WireMockRule;
import com.github.tomakehurst.wiremock.stubbing.Scenario;
import com.palantir.atlasdb.config.ImmutableServerListConfig;
import com.palantir.atlasdb.config.ImmutableTimeLockClientConfig;
import com.palantir.atlasdb.config.ServerListConfig;
import com.palantir.atlasdb.config.TimeLockClientConfig;
import com.palantir.atlasdb.util.MetricsManagers;
import com.palantir.common.exception.AtlasDbDependencyException;
import com.palantir.timestamp.TimestampManagementService;
import com.palantir.timestamp.TimestampStoreInvalidator;

public class TimeLockMigratorTest {
    private static final long BACKUP_TIMESTAMP = 42;
    private static final String TEST_ENDPOINT = "/testClient/timestamp-management/fast-forward?currentTimestamp="
            + BACKUP_TIMESTAMP;
    private static final String PING_ENDPOINT = "/testClient/timestamp-management/ping";
    private static final MappingBuilder TEST_MAPPING = post(urlEqualTo(TEST_ENDPOINT));
    private static final MappingBuilder PING_MAPPING = get(urlEqualTo(PING_ENDPOINT));
    private static final String SCENARIO = "scenario";

    private static final String USER_AGENT = "user-agent (123456789)";

    private TimeLockClientConfig timelockConfig;

    private final TimestampStoreInvalidator invalidator = mock(TimestampStoreInvalidator.class);

    @Rule
    public WireMockRule wireMockRule = new WireMockRule(WireMockConfiguration.wireMockConfig().dynamicPort());

    @Before
    public void setUp() {
        when(invalidator.backupAndInvalidate()).thenReturn(BACKUP_TIMESTAMP);
        wireMockRule.stubFor(PING_MAPPING.willReturn(aResponse()
                .withStatus(200)
                .withBody(TimestampManagementService.PING_RESPONSE)
                .withHeader("Content-Type", "text/plain"))
                .inScenario(SCENARIO)
                .whenScenarioStateIs(Scenario.STARTED)
                .willSetStateTo(Scenario.STARTED));

        String serverUri = String.format("http://%s:%s",
                WireMockConfiguration.DEFAULT_BIND_ADDRESS,
                wireMockRule.port());
        ServerListConfig defaultServerListConfig = ImmutableServerListConfig.builder().addServers(serverUri).build();
        timelockConfig = ImmutableTimeLockClientConfig.builder()
                .client("testClient")
                .serversList(defaultServerListConfig)
                .build();
    }

    @Test
    public void propagatesBackupTimestampToFastForwardOnRemoteService() {
        wireMockRule.stubFor(TEST_MAPPING.willReturn(aResponse().withStatus(204)));

        TimeLockMigrator migrator =
<<<<<<< HEAD
                TimeLockMigrator.create(timelockConfig.toNamespacedServerList(), () -> null, invalidator, USER_AGENT);
=======
                TimeLockMigrator.create(
                        MetricsManagers.createForTests(),
                        timelockConfig.toNamespacedServerList(), invalidator, USER_AGENT);
>>>>>>> 4fe83411
        migrator.migrate();

        wireMockRule.verify(getRequestedFor(urlEqualTo(PING_ENDPOINT)));
        verify(invalidator, times(1)).backupAndInvalidate();
        wireMockRule.verify(postRequestedFor(urlEqualTo(TEST_ENDPOINT)));
    }

    @Test
    public void invalidationDoesNotProceedIfTimelockPingUnsuccessful() {
        wireMockRule.stubFor(PING_MAPPING.willReturn(aResponse().withStatus(500)));

        TimeLockMigrator migrator =
<<<<<<< HEAD
                TimeLockMigrator.create(timelockConfig.toNamespacedServerList(), () -> null, invalidator, USER_AGENT);
=======
                TimeLockMigrator.create(
                        MetricsManagers.createForTests(),
                        timelockConfig.toNamespacedServerList(), invalidator, USER_AGENT);
>>>>>>> 4fe83411
        assertThatThrownBy(migrator::migrate).isInstanceOf(AtlasDbDependencyException.class);
        verify(invalidator, never()).backupAndInvalidate();
    }

    @Test
    public void migrationDoesNotProceedIfInvalidationFails() {
        when(invalidator.backupAndInvalidate()).thenThrow(new IllegalStateException());

        TimeLockMigrator migrator =
<<<<<<< HEAD
                TimeLockMigrator.create(timelockConfig.toNamespacedServerList(), () -> null, invalidator, USER_AGENT);
=======
                TimeLockMigrator.create(
                        MetricsManagers.createForTests(),
                        timelockConfig.toNamespacedServerList(), invalidator, USER_AGENT);
>>>>>>> 4fe83411
        assertThatThrownBy(migrator::migrate).isInstanceOf(IllegalStateException.class);
        wireMockRule.verify(0, postRequestedFor(urlEqualTo(TEST_ENDPOINT)));
    }

    @Test
    public void asyncMigrationProceedsIfTimeLockInitiallyUnavailable() throws InterruptedException {
        String nowSucceeding = "nowSucceeding";

        wireMockRule.stubFor(PING_MAPPING.inScenario(SCENARIO)
                .whenScenarioStateIs(Scenario.STARTED)
                .willReturn(aResponse().withStatus(500))
                .willSetStateTo(nowSucceeding));

        wireMockRule.stubFor(PING_MAPPING.inScenario(SCENARIO)
                .whenScenarioStateIs(nowSucceeding)
                .willReturn(aResponse().withStatus(204)));

        wireMockRule.stubFor(TEST_MAPPING.willReturn(aResponse().withStatus(204)));

        TimeLockMigrator migrator =
<<<<<<< HEAD
                TimeLockMigrator.create(() -> timelockConfig.toNamespacedServerList(), () -> null, invalidator, USER_AGENT, true);
=======
                TimeLockMigrator.create(
                        MetricsManagers.createForTests(),
                        () -> timelockConfig.toNamespacedServerList(), invalidator, USER_AGENT, true);
>>>>>>> 4fe83411
        migrator.migrate();

        Awaitility.await()
                .atMost(30, TimeUnit.SECONDS)
                .pollInterval(1, TimeUnit.SECONDS)
                .until(migrator::isInitialized);

        wireMockRule.verify(getRequestedFor(urlEqualTo(PING_ENDPOINT)));
        verify(invalidator, times(1)).backupAndInvalidate();
        wireMockRule.verify(postRequestedFor(urlEqualTo(TEST_ENDPOINT)));
    }

    @Test
    public void asyncMigrationProceedsIfInvalidatorInitiallyUnavailable() throws InterruptedException {
        when(invalidator.backupAndInvalidate())
                .thenAnswer(new Answer<Long>() {
                    private AtomicBoolean shouldFail = new AtomicBoolean(true);
                    @Override
                    public Long answer(InvocationOnMock invocation) throws Throwable {
                        if (shouldFail.getAndSet(false)) {
                            throw new IllegalStateException("not ready yet");
                        }
                        return BACKUP_TIMESTAMP;
                    }
                });

        wireMockRule.stubFor(TEST_MAPPING.willReturn(aResponse().withStatus(204)));
        TimeLockMigrator migrator =
<<<<<<< HEAD
                TimeLockMigrator.create(() -> timelockConfig.toNamespacedServerList(), () -> null, invalidator, USER_AGENT, true);
=======
                TimeLockMigrator.create(
                        MetricsManagers.createForTests(),
                        () -> timelockConfig.toNamespacedServerList(), invalidator, USER_AGENT, true);
>>>>>>> 4fe83411
        migrator.migrate();

        Awaitility.await()
                .atMost(30, TimeUnit.SECONDS)
                .pollInterval(1, TimeUnit.SECONDS)
                .until(migrator::isInitialized);

        wireMockRule.verify(getRequestedFor(urlEqualTo(PING_ENDPOINT)));
        verify(invalidator, times(2)).backupAndInvalidate();
        wireMockRule.verify(postRequestedFor(urlEqualTo(TEST_ENDPOINT)));
    }
}<|MERGE_RESOLUTION|>--- conflicted
+++ resolved
@@ -97,13 +97,9 @@
         wireMockRule.stubFor(TEST_MAPPING.willReturn(aResponse().withStatus(204)));
 
         TimeLockMigrator migrator =
-<<<<<<< HEAD
-                TimeLockMigrator.create(timelockConfig.toNamespacedServerList(), () -> null, invalidator, USER_AGENT);
-=======
                 TimeLockMigrator.create(
                         MetricsManagers.createForTests(),
-                        timelockConfig.toNamespacedServerList(), invalidator, USER_AGENT);
->>>>>>> 4fe83411
+                        timelockConfig.toNamespacedServerList(), () -> null, invalidator, USER_AGENT);
         migrator.migrate();
 
         wireMockRule.verify(getRequestedFor(urlEqualTo(PING_ENDPOINT)));
@@ -116,13 +112,9 @@
         wireMockRule.stubFor(PING_MAPPING.willReturn(aResponse().withStatus(500)));
 
         TimeLockMigrator migrator =
-<<<<<<< HEAD
-                TimeLockMigrator.create(timelockConfig.toNamespacedServerList(), () -> null, invalidator, USER_AGENT);
-=======
                 TimeLockMigrator.create(
                         MetricsManagers.createForTests(),
-                        timelockConfig.toNamespacedServerList(), invalidator, USER_AGENT);
->>>>>>> 4fe83411
+                        timelockConfig.toNamespacedServerList(), () -> null, invalidator, USER_AGENT);
         assertThatThrownBy(migrator::migrate).isInstanceOf(AtlasDbDependencyException.class);
         verify(invalidator, never()).backupAndInvalidate();
     }
@@ -132,13 +124,9 @@
         when(invalidator.backupAndInvalidate()).thenThrow(new IllegalStateException());
 
         TimeLockMigrator migrator =
-<<<<<<< HEAD
-                TimeLockMigrator.create(timelockConfig.toNamespacedServerList(), () -> null, invalidator, USER_AGENT);
-=======
                 TimeLockMigrator.create(
                         MetricsManagers.createForTests(),
-                        timelockConfig.toNamespacedServerList(), invalidator, USER_AGENT);
->>>>>>> 4fe83411
+                        timelockConfig.toNamespacedServerList(), () -> null, invalidator, USER_AGENT);
         assertThatThrownBy(migrator::migrate).isInstanceOf(IllegalStateException.class);
         wireMockRule.verify(0, postRequestedFor(urlEqualTo(TEST_ENDPOINT)));
     }
@@ -159,13 +147,9 @@
         wireMockRule.stubFor(TEST_MAPPING.willReturn(aResponse().withStatus(204)));
 
         TimeLockMigrator migrator =
-<<<<<<< HEAD
-                TimeLockMigrator.create(() -> timelockConfig.toNamespacedServerList(), () -> null, invalidator, USER_AGENT, true);
-=======
                 TimeLockMigrator.create(
                         MetricsManagers.createForTests(),
-                        () -> timelockConfig.toNamespacedServerList(), invalidator, USER_AGENT, true);
->>>>>>> 4fe83411
+                        () -> timelockConfig.toNamespacedServerList(), () -> null, invalidator, USER_AGENT, true);
         migrator.migrate();
 
         Awaitility.await()
@@ -194,13 +178,9 @@
 
         wireMockRule.stubFor(TEST_MAPPING.willReturn(aResponse().withStatus(204)));
         TimeLockMigrator migrator =
-<<<<<<< HEAD
-                TimeLockMigrator.create(() -> timelockConfig.toNamespacedServerList(), () -> null, invalidator, USER_AGENT, true);
-=======
                 TimeLockMigrator.create(
                         MetricsManagers.createForTests(),
-                        () -> timelockConfig.toNamespacedServerList(), invalidator, USER_AGENT, true);
->>>>>>> 4fe83411
+                        () -> timelockConfig.toNamespacedServerList(), () -> null, invalidator, USER_AGENT, true);
         migrator.migrate();
 
         Awaitility.await()
