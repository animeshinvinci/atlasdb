/*
 * Copyright 2018 Palantir Technologies, Inc. All rights reserved.
 *
 * Licensed under the BSD-3 License (the "License");
 * you may not use this file except in compliance with the License.
 * You may obtain a copy of the License at
 *
 * http://opensource.org/licenses/BSD-3-Clause
 *
 * Unless required by applicable law or agreed to in writing, software
 * distributed under the License is distributed on an "AS IS" BASIS,
 * WITHOUT WARRANTIES OR CONDITIONS OF ANY KIND, either express or implied.
 * See the License for the specific language governing permissions and
 * limitations under the License.
 */

package com.palantir.atlasdb.sweep.queue;

import java.util.ArrayList;
import java.util.Collection;
import java.util.Comparator;
import java.util.HashMap;
import java.util.List;
import java.util.Map;

import com.google.common.collect.HashMultimap;
import com.google.common.collect.ImmutableList;
import com.google.common.collect.ImmutableMap;
import com.google.common.collect.Multimap;
import com.palantir.atlasdb.keyvalue.api.Cell;
import com.palantir.atlasdb.keyvalue.api.CellReference;
import com.palantir.atlasdb.keyvalue.api.ColumnRangeSelection;
import com.palantir.atlasdb.keyvalue.api.ColumnSelection;
import com.palantir.atlasdb.keyvalue.api.ImmutableTargetedSweepMetadata;
import com.palantir.atlasdb.keyvalue.api.KeyValueService;
import com.palantir.atlasdb.keyvalue.api.RangeRequest;
import com.palantir.atlasdb.keyvalue.api.RangeRequests;
import com.palantir.atlasdb.keyvalue.api.RowColumnRangeIterator;
import com.palantir.atlasdb.keyvalue.api.TableReference;
import com.palantir.atlasdb.keyvalue.api.TargetedSweepMetadata;
import com.palantir.atlasdb.keyvalue.api.Value;
import com.palantir.atlasdb.keyvalue.api.WriteReference;
import com.palantir.atlasdb.schema.generated.SweepableCellsTable;
import com.palantir.atlasdb.schema.generated.TargetedSweepTableFactory;
import com.palantir.atlasdb.sweep.CommitTsLoader;
import com.palantir.atlasdb.transaction.impl.TransactionConstants;
import com.palantir.atlasdb.transaction.service.TransactionServices;

import gnu.trove.set.hash.TLongHashSet;

public class SweepableCells extends KvsSweepQueueWriter {
    private final CommitTsLoader commitTsLoader;

    public SweepableCells(KeyValueService kvs, WriteInfoPartitioner partitioner) {
        super(kvs, TargetedSweepTableFactory.of().getSweepableCellsTable(null).getTableRef(), partitioner);
        this.commitTsLoader = CommitTsLoader
                .create(TransactionServices.createTransactionService(kvs), new TLongHashSet());
    }

    @Override
    Map<Cell, byte[]> populateCells(PartitionInfo partitionInfo, List<WriteInfo> writes) {
        Map<Cell, byte[]> cells = new HashMap<>();
        boolean dedicate = writes.size() > SweepQueueUtils.MAX_CELLS_GENERIC;

        if (dedicate) {
            cells.putAll(addReferenceToDedicatedRows(partitionInfo, writes));
        }

        long index = 0;
        for (WriteInfo write : writes) {
            cells.putAll(addWrite(partitionInfo, write, dedicate, index));
            index++;
        }
        return cells;
    }

    private Map<Cell, byte[]> addReferenceToDedicatedRows(PartitionInfo info, List<WriteInfo> writes) {
        return addCell(info, WriteReference.DUMMY, false, 0, entryIndicatingNumberOfRequiredRows(writes));
    }

    private long entryIndicatingNumberOfRequiredRows(List<WriteInfo> writes) {
        return -(1 + (writes.size() - 1) / SweepQueueUtils.MAX_CELLS_DEDICATED);
    }

    private Map<Cell, byte[]> addCell(PartitionInfo info, WriteReference writeRef, boolean isDedicatedRow,
            long dedicatedRowNumber, long writeIndex) {
        SweepableCellsTable.SweepableCellsRow row = computeRow(info, isDedicatedRow, dedicatedRowNumber);
        SweepableCellsTable.SweepableCellsColumnValue colVal = createColVal(info.timestamp(), writeIndex, writeRef);
        return ImmutableMap.of(SweepQueueUtils.toCell(row, colVal), colVal.persistValue());
    }

    private SweepableCellsTable.SweepableCellsRow computeRow(PartitionInfo info, boolean isDedicatedRow,
            long dedicatedRowNumber) {
        TargetedSweepMetadata metadata = ImmutableTargetedSweepMetadata.builder()
                .conservative(info.isConservative().isTrue())
                .dedicatedRow(isDedicatedRow)
                .shard(info.shard())
                .dedicatedRowNumber(dedicatedRowNumber)
                .build();

        long tsOrPartition = getTimestampOrPartition(info, isDedicatedRow);
        return SweepableCellsTable.SweepableCellsRow.of(tsOrPartition, metadata.persistToBytes());
    }

    private SweepableCellsTable.SweepableCellsRow computeRow(long partitionFine, ShardAndStrategy shardStrategy) {
        TargetedSweepMetadata metadata = ImmutableTargetedSweepMetadata.builder()
                .conservative(shardStrategy.isConservative())
                .dedicatedRow(false)
                .shard(shardStrategy.shard())
                .dedicatedRowNumber(0)
                .build();

        return SweepableCellsTable.SweepableCellsRow.of(partitionFine, metadata.persistToBytes());
    }

    private long getTimestampOrPartition(PartitionInfo info, boolean isDedicatedRow) {
        return isDedicatedRow ? info.timestamp() : SweepQueueUtils.tsPartitionFine(info.timestamp());
    }

    private SweepableCellsTable.SweepableCellsColumnValue createColVal(long ts, long index, WriteReference writeRef) {
        SweepableCellsTable.SweepableCellsColumn col = SweepableCellsTable.SweepableCellsColumn.of(tsMod(ts), index);
        return SweepableCellsTable.SweepableCellsColumnValue.of(col, writeRef);
    }

    private static long tsMod(long timestamp) {
        return timestamp % SweepQueueUtils.TS_FINE_GRANULARITY;
    }

    SweepBatch getBatchForPartition(ShardAndStrategy shardStrategy, long partitionFine, long minTsExclusive,
            long maxTsExclusive) {
        if (inconsistentBounds(minTsExclusive, maxTsExclusive)) {
            return  SweepBatch.of(ImmutableList.of(), minTsExclusive);
        }

        SweepableCellsTable.SweepableCellsRow row = computeRow(partitionFine, shardStrategy);
        RowColumnRangeIterator resultIterator = getRowColumnRange(row, partitionFine, minTsExclusive, maxTsExclusive);
        Multimap<Long, WriteInfo> writesByStartTs = getBatchOfWrites(row, resultIterator);

        List<Long> startTimestampsForCommitted = getCommittedTimestampsDescendingAndCleanupAborted(writesByStartTs);
        Collection<WriteInfo> writes = getWritesToSweep(writesByStartTs, startTimestampsForCommitted);
        long lastSweptTs = getLastSweptTs(writesByStartTs, resultIterator, partitionFine, maxTsExclusive);
        return SweepBatch.of(writes, lastSweptTs);
    }

<<<<<<< HEAD
        while (resultIterator.hasNext() && startTsWrites.size() < SweepQueueUtils.SWEEP_BATCH_SIZE) {
=======
    private Multimap<Long, WriteInfo> getBatchOfWrites(SweepableCellsTable.SweepableCellsRow row, RowColumnRangeIterator resultIterator) {
        Multimap<Long, WriteInfo> writesByStartTs = HashMultimap.create();
        while (resultIterator.hasNext() && writesByStartTs.size() < SWEEP_BATCH_SIZE) {
>>>>>>> 668240c9
            Map.Entry<Cell, Value> entry = resultIterator.next();
            SweepableCellsTable.SweepableCellsColumn col = computeColumn(entry);
            writesByStartTs.putAll(getTimestamp(row, col), getWrites(row, col, entry.getValue()));
        }
        return writesByStartTs;
    }

    private Collection<WriteInfo> getWritesToSweep(Multimap<Long, WriteInfo> writesByStartTs, List<Long> startTimestamps) {
        Map<CellReference, WriteInfo> writesToSweepFor = new HashMap<>();
        startTimestamps.stream()
                .map(writesByStartTs::get)
                .flatMap(Collection::stream)
                .forEach(write -> writesToSweepFor
                        .putIfAbsent(write.writeRef().cellReference(), write));
        return writesToSweepFor.values();
    }

    private long getLastSweptTs(Multimap<Long, WriteInfo> writesByStartTs, RowColumnRangeIterator resultIterator,
            long partitionFine, long maxTsExclusive) {
        if (exhaustedAllColumns(resultIterator)) {
            return lastGuaranteedSwept(partitionFine, maxTsExclusive);
        }
        return writesByStartTs.keySet().stream().max(Comparator.naturalOrder()).orElse(-1L);
    }

    private boolean inconsistentBounds(long minTsExclusive, long maxTsExclusive) {
        return minTsExclusive + 1 >= maxTsExclusive;
    }

    private RowColumnRangeIterator getRowColumnRange(SweepableCellsTable.SweepableCellsRow row, long partitionFine,
            long minTsExclusive, long maxTsExclusive) {
        return getRowsColumnRange(ImmutableList.of(row.persistToBytes()),
                columnsBetween(minTsExclusive + 1, maxTsExclusive, partitionFine), SweepQueueUtils.MAX_CELLS_DEDICATED);
    }

    private List<Long> getCommittedTimestampsDescendingAndCleanupAborted(Multimap<Long, WriteInfo> startTsWrites) {
        Map<Long, Long> startToCommitTs = commitTsLoader.loadBatch(startTsWrites.keySet());
        Map<TableReference, Multimap<Cell, Long>> cellsToDelete = new HashMap<>();
        List<Long> committedTimestamps = new ArrayList<>();

        for (Map.Entry<Long, Long> entry: startToCommitTs.entrySet()) {
            if (entry.getValue() == TransactionConstants.FAILED_COMMIT_TS) {
                startTsWrites.get(entry.getKey())
                        .forEach(write -> cellsToDelete
                                .computeIfAbsent(write.writeRef().tableRef(), ignore -> HashMultimap.create())
                                .put(write.writeRef().cell(), write.timestamp()));
            } else {
                committedTimestamps.add(entry.getKey());
            }
        }
        cellsToDelete.forEach(kvs::delete);

        committedTimestamps.sort(Comparator.reverseOrder());
        return committedTimestamps;
    }

    private List<WriteInfo> getWrites(SweepableCellsTable.SweepableCellsRow row,
            SweepableCellsTable.SweepableCellsColumn col, Value value) {
        List<WriteInfo> writes = new ArrayList<>();
        if (isReferenceToDedicatedRows(col)) {
            writes = addWritesFromDedicated(row, col, writes);
        } else {
            writes.add(getWriteInfo(getTimestamp(row, col), value));
        }
        return writes;
    }

    private boolean isReferenceToDedicatedRows(SweepableCellsTable.SweepableCellsColumn col) {
        return col.getWriteIndex() < 0;
    }

    private List<WriteInfo> addWritesFromDedicated(SweepableCellsTable.SweepableCellsRow row,
            SweepableCellsTable.SweepableCellsColumn col, List<WriteInfo> writes) {
        List<byte[]> dedicatedRows = computeDedicatedRows(row, col);
        RowColumnRangeIterator iterator = getWithColumnRangeAll(dedicatedRows);
        iterator.forEachRemaining(entry -> writes.add(getWriteInfo(getTimestamp(row, col), entry.getValue())));
        return writes;
    }

    private List<byte[]> computeDedicatedRows(SweepableCellsTable.SweepableCellsRow row,
            SweepableCellsTable.SweepableCellsColumn col) {
        TargetedSweepMetadata metadata = TargetedSweepMetadata.BYTES_HYDRATOR.hydrateFromBytes(row.getMetadata());
        long timestamp = getTimestamp(row, col);
        int numberOfDedicatedRows = writeIndexToNumberOfDedicatedRows(col.getWriteIndex());
        List<byte[]> dedicatedRows = new ArrayList<>();

        for (int i = 0; i < numberOfDedicatedRows; i++) {
            byte[] dedicatedMetadata = ImmutableTargetedSweepMetadata.builder()
                    .from(metadata)
                    .dedicatedRow(true)
                    .dedicatedRowNumber(i)
                    .build()
                    .persistToBytes();
            dedicatedRows.add(SweepableCellsTable.SweepableCellsRow.of(timestamp, dedicatedMetadata).persistToBytes());
        }
        return dedicatedRows;
    }

    private long getTimestamp(SweepableCellsTable.SweepableCellsRow row, SweepableCellsTable.SweepableCellsColumn col) {
        return row.getTimestampPartition() * SweepQueueUtils.TS_FINE_GRANULARITY + col.getTimestampModulus();
    }

    private int writeIndexToNumberOfDedicatedRows(long writeIndex) {
        return (int) -writeIndex;
    }

    private RowColumnRangeIterator getWithColumnRangeAll(Iterable<byte[]> rows) {
        return getRowsColumnRange(rows, SweepQueueUtils.ALL_COLUMNS, SweepQueueUtils.MAX_CELLS_DEDICATED);
    }

    private WriteInfo getWriteInfo(long timestamp, Value value) {
        return WriteInfo.of(SweepableCellsTable.SweepableCellsColumnValue.hydrateValue(value.getContents()), timestamp);
    }

    private boolean exhaustedAllColumns(RowColumnRangeIterator resultIterator) {
        return !resultIterator.hasNext();
    }

    private long lastGuaranteedSwept(long partitionFine, long maxTsExclusive) {
        return Math.min(SweepQueueUtils.maxTsForFinePartition(partitionFine), maxTsExclusive - 1);
    }

    void deleteDedicatedRows(ShardAndStrategy shardAndStrategy, long partitionFine) {
        rangeRequestsDedicatedRows(shardAndStrategy, partitionFine).forEach(this::deleteRange);
    }

    void deleteNonDedicatedRow(ShardAndStrategy shardAndStrategy, long partitionFine) {
        deleteRange(rangeRequestNonDedicatedRow(shardAndStrategy, partitionFine));
    }

    private Map<Cell, byte[]> addWrite(PartitionInfo info, WriteInfo write, boolean dedicate, long index) {
        return addCell(info, write.writeRef(), dedicate, index / SweepQueueUtils.MAX_CELLS_DEDICATED, index % SweepQueueUtils.MAX_CELLS_DEDICATED);
    }

    private List<RangeRequest> rangeRequestsDedicatedRows(ShardAndStrategy shardAndStrategy, long partitionFine) {
        SweepableCellsTable.SweepableCellsRow startingRow = computeRow(partitionFine, shardAndStrategy);
        RowColumnRangeIterator rowIterator = getWithColumnRangeAllForRow(startingRow);
        List<RangeRequest> requests = new ArrayList<>();
        rowIterator.forEachRemaining(entry -> addRangeRequestIfDedicated(startingRow, computeColumn(entry), requests));
        return requests;
    }

    private void addRangeRequestIfDedicated(SweepableCellsTable.SweepableCellsRow row,
            SweepableCellsTable.SweepableCellsColumn col, List<RangeRequest> requests) {
        if (!isReferenceToDedicatedRows(col)) {
            return;
        }
        List<byte[]> dedicatedRows = computeDedicatedRows(row, col);
        byte[] startRowInclusive = dedicatedRows.get(0);
        byte[] endRowInclusive = dedicatedRows.get(dedicatedRows.size() - 1);
        requests.add(computeRangeRequestForRows(startRowInclusive, endRowInclusive));
    }

    private RangeRequest rangeRequestNonDedicatedRow(ShardAndStrategy shardAndStrategy, long partitionFine) {
        byte[] row = computeRow(partitionFine, shardAndStrategy).persistToBytes();
        return computeRangeRequestForRows(row, row);
    }

    private RangeRequest computeRangeRequestForRows(byte[] startRowInclusive, byte[] endRowInclusive) {
        return RangeRequest.builder()
                .startRowInclusive(startRowInclusive)
                .endRowExclusive(RangeRequests.nextLexicographicName(endRowInclusive))
                .retainColumns(ColumnSelection.all())
                .build();
    }

    private SweepableCellsTable.SweepableCellsColumn computeColumn(Map.Entry<Cell, Value> entry) {
        return SweepableCellsTable.SweepableCellsColumn.BYTES_HYDRATOR
                .hydrateFromBytes(entry.getKey().getColumnName());
    }

    private RowColumnRangeIterator getWithColumnRangeAllForRow(SweepableCellsTable.SweepableCellsRow row) {
        return getWithColumnRangeAll(ImmutableList.of(row.persistToBytes()));
    }

    private ColumnRangeSelection columnsBetween(long startTsInclusive, long endTsExclusive, long partitionFine) {
        long startIncl = exactColumnOrElseBeginningOfRow(startTsInclusive, partitionFine);
        byte[] startCol = SweepableCellsTable.SweepableCellsColumn.of(startIncl, SweepQueueUtils.MINIMUM_WRITE_INDEX)
                .persistToBytes();
        long endExcl = exactColumnOrElseOneBeyondEndOfRow(endTsExclusive, partitionFine);
        byte[] endCol = SweepableCellsTable.SweepableCellsColumn.of(endExcl, SweepQueueUtils.MINIMUM_WRITE_INDEX)
                .persistToBytes();
        return new ColumnRangeSelection(startCol, endCol);
    }

    private long exactColumnOrElseOneBeyondEndOfRow(long endTsExclusive, long partitionFine) {
        return Math.min(endTsExclusive - SweepQueueUtils.minTsForFinePartition(partitionFine),
                SweepQueueUtils.TS_FINE_GRANULARITY);
    }

    private long exactColumnOrElseBeginningOfRow(long startTsInclusive, long partitionFine) {
        return Math.max(startTsInclusive - SweepQueueUtils.minTsForFinePartition(partitionFine), 0);
    }
}
<|MERGE_RESOLUTION|>--- conflicted
+++ resolved
@@ -142,13 +142,10 @@
         return SweepBatch.of(writes, lastSweptTs);
     }
 
-<<<<<<< HEAD
-        while (resultIterator.hasNext() && startTsWrites.size() < SweepQueueUtils.SWEEP_BATCH_SIZE) {
-=======
-    private Multimap<Long, WriteInfo> getBatchOfWrites(SweepableCellsTable.SweepableCellsRow row, RowColumnRangeIterator resultIterator) {
+    private Multimap<Long, WriteInfo> getBatchOfWrites(SweepableCellsTable.SweepableCellsRow row,
+            RowColumnRangeIterator resultIterator) {
         Multimap<Long, WriteInfo> writesByStartTs = HashMultimap.create();
-        while (resultIterator.hasNext() && writesByStartTs.size() < SWEEP_BATCH_SIZE) {
->>>>>>> 668240c9
+        while (resultIterator.hasNext() && writesByStartTs.size() < SweepQueueUtils.SWEEP_BATCH_SIZE) {
             Map.Entry<Cell, Value> entry = resultIterator.next();
             SweepableCellsTable.SweepableCellsColumn col = computeColumn(entry);
             writesByStartTs.putAll(getTimestamp(row, col), getWrites(row, col, entry.getValue()));
