--- conflicted
+++ resolved
@@ -21,17 +21,22 @@
 
 server:
   idleThreadTimeout: 60s
-<<<<<<< HEAD
   maxThreads: 2048
   minThreads: 1024
-  maxQueuedRequests: 4096
-=======
+  maxQueuedRequests: 10000
+  gzip:
+    minimumEntitySize: 1MB
+  requestLog:
+    appenders:
+      - type: file
+        archive: false
+        currentLogFilename: var/log/request.log
+  idleThreadTimeout: 60s
   maxThreads: 512
   minThreads: 512
   maxQueuedRequests: 10000
   gzip:
     minimumEntitySize: 1MB
->>>>>>> 89b9d165
   requestLog:
     appenders:
       - type: file
@@ -39,17 +44,10 @@
         currentLogFilename: var/log/request.log
   applicationConnectors:
   - type: h2
-<<<<<<< HEAD
     port: 9421
     keyStorePath: var/security/keyStore.jks
     keyStorePassword: keystore
     trustStorePath: var/security/trustStore.jks
-=======
-    port: 8421
-    keyStorePath: /Users/hsaraogi/code/atlasdb2/timelock-server-distribution/var/security/keyStore.jks
-    keyStorePassword: keystore
-    trustStorePath: /Users/hsaraogi/code/atlasdb2/timelock-server-distribution/var/security/trustStore.jks
->>>>>>> 89b9d165
     validateCerts: false
     supportedCipherSuites:
       - TLS_ECDHE_RSA_WITH_AES_128_GCM_SHA256
@@ -67,10 +65,8 @@
       - TLS_RSA_WITH_AES_256_CBC_SHA
       - TLS_RSA_WITH_AES_128_CBC_SHA
       - TLS_EMPTY_RENEGOTIATION_INFO_SCSV
-
   adminConnectors:
   - type: http
-<<<<<<< HEAD
     port: 7421
 
 logging:
@@ -78,7 +74,4 @@
     - type: file
       archive: false
       currentLogFilename: var/log/service.log
-  level: INFO
-=======
-    port: 7421
->>>>>>> 89b9d165
+  level: INFO